import asyncio
import hashlib
import random
from datetime import datetime
from os import urandom
from typing import AsyncGenerator, Optional, Set

from bolt11.decode import decode
from bolt11.encode import encode
from bolt11.models.tags import TagChar, Tags
from bolt11.types import Bolt11, MilliSatoshi

from .base import (
    InvoiceResponse,
    PaymentResponse,
    PaymentStatus,
    StatusResponse,
    Wallet,
)

BRR = True


class FakeWallet(Wallet):
    """https://github.com/lnbits/lnbits"""

    queue: asyncio.Queue = asyncio.Queue(0)
    paid_invoices: Set[str] = set()
    secret: str = "FAKEWALLET SECRET"
    privkey: str = hashlib.pbkdf2_hmac(
        "sha256",
        secret.encode(),
        ("FakeWallet").encode(),
        2048,
        32,
    ).hex()

    async def status(self) -> StatusResponse:
        return StatusResponse(None, 1337)

    async def create_invoice(
        self,
        amount: int,
        memo: Optional[str] = None,
        description_hash: Optional[bytes] = None,
        unhashed_description: Optional[bytes] = None,
        expiry: Optional[int] = None,
        payment_secret: Optional[bytes] = None,
        **_,
    ) -> InvoiceResponse:
        tags = Tags()
        if description_hash:
            tags.add(TagChar.description_hash, description_hash.hex())
        elif unhashed_description:
            tags.add(
                TagChar.description_hash,
                hashlib.sha256(unhashed_description).hexdigest(),
            )
        else:
            tags.add(TagChar.description, memo or "")

        if expiry:
            tags.add(TagChar.expire_time, expiry)

        # random hash
        checking_id = (
            self.privkey[:6]
            + hashlib.sha256(str(random.getrandbits(256)).encode()).hexdigest()[6:]
        )

        tags.add(TagChar.payment_hash, checking_id)

        if payment_secret:
            secret = payment_secret.hex()
        else:
            secret = urandom(32).hex()
        tags.add(TagChar.payment_secret, secret)

        bolt11 = Bolt11(
            currency="bc",
            amount_msat=MilliSatoshi(amount * 1000),
            date=int(datetime.now().timestamp()),
            tags=tags,
        )

        payment_request = encode(bolt11, self.privkey)
        return InvoiceResponse(True, checking_id, payment_request)

    async def pay_invoice(self, bolt11: str, fee_limit_msat: int) -> PaymentResponse:
<<<<<<< HEAD
        try:
            invoice = decode(bolt11)
        except Exception as exc:
            return PaymentResponse(ok=False, error_message=str(exc))
=======
        invoice = decode(bolt11)
        # await asyncio.sleep(5)
>>>>>>> 64805e4a

        if invoice.payment_hash[:6] == self.privkey[:6] or BRR:
            await self.queue.put(invoice)
            self.paid_invoices.add(invoice.payment_hash)
            return PaymentResponse(True, invoice.payment_hash, 0)
        else:
            return PaymentResponse(
                ok=False, error_message="Only internal invoices can be used!"
            )

    async def get_invoice_status(self, checking_id: str) -> PaymentStatus:
        # paid = random.random() > 0.7
        # return PaymentStatus(paid)
        paid = checking_id in self.paid_invoices or BRR
        return PaymentStatus(paid or None)

    async def get_payment_status(self, _: str) -> PaymentStatus:
        return PaymentStatus(None)

    async def paid_invoices_stream(self) -> AsyncGenerator[str, None]:
        while True:
            value: Bolt11 = await self.queue.get()
            yield value.payment_hash<|MERGE_RESOLUTION|>--- conflicted
+++ resolved
@@ -87,15 +87,10 @@
         return InvoiceResponse(True, checking_id, payment_request)
 
     async def pay_invoice(self, bolt11: str, fee_limit_msat: int) -> PaymentResponse:
-<<<<<<< HEAD
         try:
             invoice = decode(bolt11)
         except Exception as exc:
             return PaymentResponse(ok=False, error_message=str(exc))
-=======
-        invoice = decode(bolt11)
-        # await asyncio.sleep(5)
->>>>>>> 64805e4a
 
         if invoice.payment_hash[:6] == self.privkey[:6] or BRR:
             await self.queue.put(invoice)
