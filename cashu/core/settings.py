--- conflicted
+++ resolved
@@ -57,16 +57,9 @@
     mint_listen_port: int = Field(default=3338)
     mint_lightning_backend: str = Field(default="LNbitsWallet")
     mint_database: str = Field(default="data/mint")
-<<<<<<< HEAD
     mint_cache_secrets: bool = Field(default=True)
-
-    mint_peg_out_only: bool = Field(default=False)
-    mint_max_peg_in: int = Field(default=None)
-    mint_max_peg_out: int = Field(default=None)
-    mint_max_request_length: int = Field(default=1000)
-    mint_max_balance: int = Field(default=None)
-=======
     mint_test_database: str = Field(default="test_data/test_mint")
+      
     mint_peg_out_only: bool = Field(
         default=False,
         title="Peg-out only",
@@ -98,7 +91,6 @@
             " (Nutshell 0.15.0)."
         ),
     )
->>>>>>> 150195d6
 
     mint_lnbits_endpoint: str = Field(default=None)
     mint_lnbits_key: str = Field(default=None)
