--- conflicted
+++ resolved
@@ -3,15 +3,9 @@
 from fastapi import APIRouter, Request
 from loguru import logger
 
-<<<<<<< HEAD
-from ..core.base import BlindedSignature, SpentState
+from ..core.base import BlindedMessage, BlindedSignature, SpentState
 from ..core.errors import CashuError
 from ..core.models import (
-=======
-from ..core.base import (
-    BlindedMessage,
-    BlindedSignature,
->>>>>>> 19de10bf
     CheckFeesRequest_deprecated,
     CheckFeesResponse_deprecated,
     CheckSpendableRequest_deprecated,
