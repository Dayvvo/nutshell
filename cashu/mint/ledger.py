import asyncio
import copy
import time
from typing import Dict, List, Mapping, Optional, Tuple

import bolt11
from loguru import logger

from ..core.base import (
    DLEQ,
    Amount,
    BlindedMessage,
    BlindedSignature,
    MeltQuote,
    Method,
    MintKeyset,
    MintQuote,
    Proof,
    ProofState,
    SpentState,
    Unit,
)
from ..core.crypto import b_dhke
from ..core.crypto.aes import AESCipher
from ..core.crypto.keys import (
    derive_keyset_id,
    derive_keyset_id_deprecated,
    derive_pubkey,
    random_hash,
)
from ..core.crypto.secp import PrivateKey, PublicKey
from ..core.db import Connection, Database, get_db_connection
from ..core.errors import (
    CashuError,
    KeysetError,
    KeysetNotFoundError,
    LightningError,
    NotAllowedError,
    QuoteNotPaidError,
    TransactionError,
)
from ..core.helpers import sum_proofs
from ..core.models import (
    PostMeltQuoteRequest,
    PostMeltQuoteResponse,
    PostMintQuoteRequest,
)
from ..core.settings import settings
from ..core.split import amount_split
from ..lightning.base import (
    InvoiceResponse,
    LightningBackend,
    PaymentQuoteResponse,
    PaymentStatus,
)
from ..mint.crud import LedgerCrudSqlite
from .conditions import LedgerSpendingConditions
from .verification import LedgerVerification


class Ledger(LedgerVerification, LedgerSpendingConditions):
    backends: Mapping[Method, Mapping[Unit, LightningBackend]] = {}
    locks: Dict[str, asyncio.Lock] = {}  # holds multiprocessing locks
    proofs_pending_lock: asyncio.Lock = (
        asyncio.Lock()
    )  # holds locks for proofs_pending database
    keysets: Dict[str, MintKeyset] = {}

    def __init__(
        self,
        db: Database,
        seed: str,
        backends: Mapping[Method, Mapping[Unit, LightningBackend]],
        seed_decryption_key: Optional[str] = None,
        derivation_path="",
        crud=LedgerCrudSqlite(),
    ):
        if not seed:
            raise Exception("seed not set")

        # decrypt seed if seed_decryption_key is set
        try:
            self.seed = (
                AESCipher(seed_decryption_key).decrypt(seed)
                if seed_decryption_key
                else seed
            )
        except Exception as e:
            raise Exception(
                f"Could not decrypt seed. Make sure that the seed is correct and the decryption key is set. {e}"
            )
        self.derivation_path = derivation_path

        self.db = db
        self.crud = crud
        self.backends = backends
        self.pubkey = derive_pubkey(self.seed)
        self.spent_proofs: Dict[str, Proof] = {}

    # ------- STARTUP -------

    async def startup_ledger(self):
        await self._startup_ledger()
        await self._check_pending_proofs_and_melt_quotes()

    async def _startup_ledger(self):
        if settings.mint_cache_secrets:
            await self.load_used_proofs()
        await self.init_keysets()

        for derivation_path in settings.mint_derivation_path_list:
            await self.activate_keyset(derivation_path=derivation_path)

        for method in self.backends:
            for unit in self.backends[method]:
                logger.info(
                    f"Using {self.backends[method][unit].__class__.__name__} backend for"
                    f" method: '{method.name}' and unit: '{unit.name}'"
                )
                status = await self.backends[method][unit].status()
                if status.error_message:
                    logger.warning(
                        "The backend for"
                        f" {self.backends[method][unit].__class__.__name__} isn't"
                        f" working properly: '{status.error_message}'",
                        RuntimeWarning,
                    )
                logger.info(f"Backend balance: {status.balance} {unit.name}")

        logger.info(f"Data dir: {settings.cashu_dir}")

    async def _check_pending_proofs_and_melt_quotes(self):
        """Startup routine that checks all pending proofs for their melt state and either invalidates
        them for a successful melt or deletes them if the melt failed.
        """
        # get all pending melt quotes
        melt_quotes = await self.crud.get_all_melt_quotes_from_pending_proofs(
            db=self.db
        )
        if not melt_quotes:
            return
        for quote in melt_quotes:
            # get pending proofs for quote
            pending_proofs = await self.crud.get_pending_proofs_for_quote(
                quote_id=quote.quote, db=self.db
            )
            # check with the backend whether the quote has been paid during downtime
            payment = await self.backends[Method[quote.method]][
                Unit[quote.unit]
            ].get_payment_status(quote.checking_id)
            if payment.paid:
                logger.info(f"Melt quote {quote.quote} state: paid")
                quote.paid_time = int(time.time())
                quote.paid = True
                if payment.fee:
                    quote.fee_paid = payment.fee.to(Unit[quote.unit]).amount
                quote.proof = payment.preimage or ""
                await self.crud.update_melt_quote(quote=quote, db=self.db)
                # invalidate proofs
                await self._invalidate_proofs(
                    proofs=pending_proofs, quote_id=quote.quote
                )
                # unset pending
                await self._unset_proofs_pending(pending_proofs)
            elif payment.failed:
                logger.info(f"Melt quote {quote.quote} state: failed")

                # unset pending
                await self._unset_proofs_pending(pending_proofs)
            elif payment.pending:
                logger.info(f"Melt quote {quote.quote} state: pending")
                pass
            else:
                logger.error("Melt quote state unknown")
                pass

    # ------- KEYS -------

    async def activate_keyset(
        self,
        *,
        derivation_path: str,
        seed: Optional[str] = None,
        version: Optional[str] = None,
        autosave=True,
    ) -> MintKeyset:
        """Load the keyset for a derivation path if it already exists. If not generate new one and store in the db.

        Args:
            derivation_path (_type_): Derivation path from which the keyset is generated.
            autosave (bool, optional): Store newly-generated keyset if not already in database. Defaults to True.

        Returns:
            MintKeyset: Keyset
        """
        if not derivation_path:
            raise Exception("derivation path not set")
        seed = seed or self.seed
        tmp_keyset_local = MintKeyset(
            seed=seed,
            derivation_path=derivation_path,
            version=version or settings.version,
        )
        logger.debug(
            f"Activating keyset for derivation path {derivation_path} with id"
            f" {tmp_keyset_local.id}."
        )
        # load the keyset from db
        logger.trace(f"crud: loading keyset for {derivation_path}")
        tmp_keysets_local: List[MintKeyset] = await self.crud.get_keyset(
            id=tmp_keyset_local.id, db=self.db
        )
        logger.trace(f"crud: loaded {len(tmp_keysets_local)} keysets")
        if tmp_keysets_local:
            # we have a keyset with this derivation path in the database
            keyset = tmp_keysets_local[0]
        else:
            # no keyset for this derivation path yet
            # we create a new keyset (keys will be generated at instantiation)
            keyset = MintKeyset(
                seed=seed or self.seed,
                derivation_path=derivation_path,
                version=version or settings.version,
            )
            logger.debug(f"Generated new keyset {keyset.id}.")
            if autosave:
                logger.debug(f"crud: storing new keyset {keyset.id}.")
                await self.crud.store_keyset(keyset=keyset, db=self.db)
                logger.trace(f"crud: stored new keyset {keyset.id}.")

        # activate this keyset
        keyset.active = True
        # load the new keyset in self.keysets
        self.keysets[keyset.id] = keyset

        # BEGIN BACKWARDS COMPATIBILITY < 0.15.0
        # set the deprecated id
        if not keyset.public_keys:
            raise KeysetError("no public keys for this keyset")
        keyset.duplicate_keyset_id = derive_keyset_id_deprecated(keyset.public_keys)
        # END BACKWARDS COMPATIBILITY < 0.15.0

        logger.debug(f"Loaded keyset {keyset.id}")
        return keyset

    async def init_keysets(
        self, autosave: bool = True, duplicate_keysets: Optional[bool] = None
    ) -> None:
        """Initializes all keysets of the mint from the db. Loads all past keysets from db
        and generate their keys. Then activate the current keyset set by self.derivation_path.

        Args:
            autosave (bool, optional): Whether the current keyset should be saved if it is
                not in the database yet. Will be passed to `self.activate_keyset` where it is
                generated from `self.derivation_path`. Defaults to True.
            duplicate_keysets (bool, optional): Whether to duplicate new keysets and compute
                their old keyset id, and duplicate old keysets and compute their new keyset id.
                Defaults to False.
        """
        # load all past keysets from db, the keys will be generated at instantiation
        tmp_keysets: List[MintKeyset] = await self.crud.get_keyset(db=self.db)

        # add keysets from db to memory
        for k in tmp_keysets:
            self.keysets[k.id] = k

        logger.info(f"Loaded {len(self.keysets)} keysets from database.")

        # activate the current keyset set by self.derivation_path
        if self.derivation_path:
            self.keyset = await self.activate_keyset(
                derivation_path=self.derivation_path, autosave=autosave
            )
            logger.info(f"Current keyset: {self.keyset.id}")

        # check that we have a least one active keyset
        if not any([k.active for k in self.keysets.values()]):
            raise KeysetError("No active keyset found.")

        # BEGIN BACKWARDS COMPATIBILITY < 0.15.0
        # we duplicate new keysets and compute their old keyset id, and
        # we duplicate old keysets and compute their new keyset id
        if duplicate_keysets is not False and (
            settings.mint_duplicate_old_keysets or duplicate_keysets
        ):
            for _, keyset in copy.copy(self.keysets).items():
                # if keyset.version_tuple >= (0, 15, 3) and not duplicate_keysets:
                #     # we do not duplicate keysets from version 0.15.3 and above if not forced by duplicate_keysets
                #     continue
                keyset_copy = copy.copy(keyset)
                if not keyset_copy.public_keys:
                    raise KeysetError("no public keys for this keyset")
                if keyset.version_tuple >= (0, 15):
                    keyset_copy.id = derive_keyset_id_deprecated(
                        keyset_copy.public_keys
                    )
                else:
                    keyset_copy.id = derive_keyset_id(keyset_copy.public_keys)
                keyset_copy.duplicate_keyset_id = keyset.id
                self.keysets[keyset_copy.id] = keyset_copy
                # remember which keyset this keyset was duplicated from
                logger.debug(f"Duplicated keyset id {keyset.id} -> {keyset_copy.id}")
        # END BACKWARDS COMPATIBILITY < 0.15.0

    def get_keyset(self, keyset_id: Optional[str] = None) -> Dict[int, str]:
        """Returns a dictionary of hex public keys of a specific keyset for each supported amount"""
        if keyset_id and keyset_id not in self.keysets:
            raise KeysetNotFoundError()
        keyset = self.keysets[keyset_id] if keyset_id else self.keyset
        if not keyset.public_keys:
            raise KeysetError("no public keys for this keyset")
        return {a: p.serialize().hex() for a, p in keyset.public_keys.items()}

    async def get_balance(self) -> int:
        """Returns the balance of the mint."""
        return await self.crud.get_balance(db=self.db)

    # ------- ECASH -------

    async def _invalidate_proofs(
        self,
        *,
        proofs: List[Proof],
        quote_id: Optional[str] = None,
        conn: Optional[Connection] = None,
    ) -> None:
        """Adds proofs to the set of spent proofs and stores them in the db.

        Args:
            proofs (List[Proof]): Proofs to add to known secret table.
            conn: (Optional[Connection], optional): Database connection to reuse. Will create a new one if not given. Defaults to None.
        """
        self.spent_proofs.update({p.Y: p for p in proofs})
        async with get_db_connection(self.db, conn) as conn:
            # store in db
            for p in proofs:
                await self.crud.invalidate_proof(
                    proof=p, db=self.db, quote_id=quote_id, conn=conn
                )

    async def _generate_change_promises(
        self,
        input_amount: int,
        output_amount: int,
        output_fee_paid: int,
        outputs: Optional[List[BlindedMessage]],
        keyset: Optional[MintKeyset] = None,
    ) -> List[BlindedSignature]:
        """Generates a set of new promises (blinded signatures) from a set of blank outputs
        (outputs with no or ignored amount) by looking at the difference between the Lightning
        fee reserve provided by the wallet and the actual Lightning fee paid by the mint.

        If there is a positive difference, produces maximum `n_return_outputs` new outputs
        with values close or equal to the fee difference. If the given number of `outputs` matches
        the equation defined in NUT-08, we can be sure to return the overpaid fee perfectly.
        Otherwise, a smaller amount will be returned.

        Args:
            input_amount (int): Amount of the proofs provided by the client.
            output_amount (int): Amount of the melt request to be paid.
            output_fee_paid (int): Actually paid melt network fees.
            outputs (Optional[List[BlindedMessage]]): Outputs to sign for returning the overpaid fees.

        Raises:
            Exception: Output validation failed.

        Returns:
            List[BlindedSignature]: Signatures on the outputs.
        """
        # we make sure that the fee is positive
        user_fee_paid = input_amount - output_amount
        overpaid_fee = user_fee_paid - output_fee_paid
        logger.debug(
            f"Lightning fee was: {output_fee_paid}. User paid: {user_fee_paid}. "
            f"Returning difference: {overpaid_fee}."
        )

        if overpaid_fee > 0 and outputs is not None:
            return_amounts = amount_split(overpaid_fee)

            # We return at most as many outputs as were provided or as many as are
            # required to pay back the overpaid fee.
            n_return_outputs = min(len(outputs), len(return_amounts))

            # we only need as many outputs as we have change to return
            outputs = outputs[:n_return_outputs]
            # we sort the return_amounts in descending order so we only
            # take the largest values in the next step
            return_amounts_sorted = sorted(return_amounts, reverse=True)
            # we need to imprint these amounts into the blanket outputs
            for i in range(len(outputs)):
                outputs[i].amount = return_amounts_sorted[i]  # type: ignore
            if not self._verify_no_duplicate_outputs(outputs):
                raise TransactionError("duplicate promises.")
            return_promises = await self._generate_promises(outputs, keyset)
            return return_promises
        else:
            return []

    # ------- TRANSACTIONS -------

    async def mint_quote(self, quote_request: PostMintQuoteRequest) -> MintQuote:
        """Creates a mint quote and stores it in the database.

        Args:
            quote_request (PostMintQuoteRequest): Mint quote request.

        Raises:
            Exception: Quote creation failed.

        Returns:
            MintQuote: Mint quote object.
        """
        logger.trace("called request_mint")
        if not quote_request.amount > 0:
            raise TransactionError("amount must be positive")
        if settings.mint_max_peg_in and quote_request.amount > settings.mint_max_peg_in:
            raise NotAllowedError(
                f"Maximum mint amount is {settings.mint_max_peg_in} sat."
            )
        if settings.mint_peg_out_only:
            raise NotAllowedError("Mint does not allow minting new tokens.")

        unit, method = self._verify_and_get_unit_method(
            quote_request.unit, Method.bolt11.name
        )

        if settings.mint_max_balance:
            balance = await self.get_balance()
            if balance + quote_request.amount > settings.mint_max_balance:
                raise NotAllowedError("Mint has reached maximum balance.")

        logger.trace(f"requesting invoice for {unit.str(quote_request.amount)}")
        invoice_response: InvoiceResponse = await self.backends[method][
            unit
        ].create_invoice(Amount(unit=unit, amount=quote_request.amount))
        logger.trace(
            f"got invoice {invoice_response.payment_request} with checking id"
            f" {invoice_response.checking_id}"
        )

        if not (invoice_response.payment_request and invoice_response.checking_id):
            raise LightningError("could not fetch bolt11 payment request from backend")

        # get invoice expiry time
        invoice_obj = bolt11.decode(invoice_response.payment_request)

        # NOTE: we normalize the request to lowercase to avoid case sensitivity
        # This works with Lightning but might not work with other methods
        request = invoice_response.payment_request.lower()

        expiry = None
        if invoice_obj.expiry is not None:
            expiry = invoice_obj.date + invoice_obj.expiry

        quote = MintQuote(
            quote=random_hash(),
            method=method.name,
            request=request,
            checking_id=invoice_response.checking_id,
            unit=quote_request.unit,
            amount=quote_request.amount,
            issued=False,
            paid=False,
            created_time=int(time.time()),
            expiry=expiry,
        )
        await self.crud.store_mint_quote(
            quote=quote,
            db=self.db,
        )
        return quote

    async def get_mint_quote(self, quote_id: str) -> MintQuote:
        """Returns a mint quote. If the quote is not paid, checks with the backend if the associated request is paid.

        Args:
            quote_id (str): ID of the mint quote.

        Raises:
            Exception: Quote not found.

        Returns:
            MintQuote: Mint quote object.
        """
        quote = await self.crud.get_mint_quote(quote_id=quote_id, db=self.db)
        if not quote:
            raise Exception("quote not found")

        unit, method = self._verify_and_get_unit_method(quote.unit, quote.method)

        if not quote.paid:
            if not quote.checking_id:
                raise CashuError("quote has no checking id")
            logger.trace(f"Lightning: checking invoice {quote.checking_id}")
            status: PaymentStatus = await self.backends[method][
                unit
            ].get_invoice_status(quote.checking_id)
            if status.paid:
                logger.trace(f"Setting quote {quote_id} as paid")
                quote.paid = True
                quote.paid_time = int(time.time())
                await self.crud.update_mint_quote(quote=quote, db=self.db)

        return quote

    async def mint(
        self,
        *,
        outputs: List[BlindedMessage],
        quote_id: str,
    ) -> List[BlindedSignature]:
        """Mints new coins if quote with `quote_id` was paid. Ingest blind messages `outputs` and returns blind signatures `promises`.

        Args:
            outputs (List[BlindedMessage]): Outputs (blinded messages) to sign.
            quote_id (str): Mint quote id.
            keyset (Optional[MintKeyset], optional): Keyset to use. If not provided, uses active keyset. Defaults to None.

        Raises:
            Exception: Validation of outputs failed.
            Exception: Quote not paid.
            Exception: Quote already issued.
            Exception: Quote expired.
            Exception: Amount to mint does not match quote amount.

        Returns:
            List[BlindedSignature]: Signatures on the outputs.
        """
        logger.trace("called mint")
        await self._verify_outputs(outputs)
        sum_amount_outputs = sum([b.amount for b in outputs])

        output_units = set([k.unit for k in [self.keysets[o.id] for o in outputs]])
        if not len(output_units) == 1:
            raise TransactionError("outputs have different units")
        output_unit = list(output_units)[0]

        self.locks[quote_id] = (
            self.locks.get(quote_id) or asyncio.Lock()
        )  # create a new lock if it doesn't exist
        async with self.locks[quote_id]:
            quote = await self.get_mint_quote(quote_id=quote_id)

            if not quote.paid:
                raise QuoteNotPaidError()
            if quote.issued:
                raise TransactionError("quote already issued")
            if not quote.unit == output_unit.name:
                raise TransactionError("quote unit does not match output unit")
            if not quote.amount == sum_amount_outputs:
                raise TransactionError("amount to mint does not match quote amount")
            if quote.expiry and quote.expiry > int(time.time()):
                raise TransactionError("quote expired")

            promises = await self._generate_promises(outputs)
            logger.trace("generated promises")

            logger.trace(f"crud: setting quote {quote_id} as issued")
            quote.issued = True
            await self.crud.update_mint_quote(quote=quote, db=self.db)
        del self.locks[quote_id]
        return promises

    async def melt_quote(
        self, melt_quote: PostMeltQuoteRequest
    ) -> PostMeltQuoteResponse:
        """Creates a melt quote and stores it in the database.

        Args:
            melt_quote (PostMeltQuoteRequest): Melt quote request.

        Raises:
            Exception: Quote invalid.
            Exception: Quote already paid.
            Exception: Quote already issued.

        Returns:
            PostMeltQuoteResponse: Melt quote response.
        """
        unit, method = self._verify_and_get_unit_method(
            melt_quote.unit, Method.bolt11.name
        )

        # NOTE: we normalize the request to lowercase to avoid case sensitivity
        # This works with Lightning but might not work with other methods
        request = melt_quote.request.lower()

        # check if there is a mint quote with the same payment request
        # so that we would be able to handle the transaction internally
        # and therefore respond with internal transaction fees (0 for now)
        mint_quote = await self.crud.get_mint_quote_by_request(
            request=request, db=self.db
        )
        if mint_quote:
            if not request == mint_quote.request:
                raise TransactionError("bolt11 requests do not match")
            if not mint_quote.unit == melt_quote.unit:
                raise TransactionError("units do not match")
            if not mint_quote.method == method.name:
                raise TransactionError("methods do not match")
            if mint_quote.paid:
                raise TransactionError("mint quote already paid")
            if mint_quote.issued:
                raise TransactionError("mint quote already issued")
            if not mint_quote.checking_id:
                raise TransactionError("mint quote has no checking id")

            payment_quote = PaymentQuoteResponse(
                checking_id=mint_quote.checking_id,
                amount=Amount(unit, mint_quote.amount),
                fee=Amount(unit, amount=0),
            )
            logger.info(
                f"Issuing internal melt quote: {request} ->"
                f" {mint_quote.quote} ({mint_quote.amount} {mint_quote.unit})"
            )
        else:
            # not internal, get payment quote by backend
            payment_quote = await self.backends[method][unit].get_payment_quote(request)
            if not payment_quote.checking_id:
                raise TransactionError("quote has no checking id")
            # make sure the backend returned the amount with a correct unit
            if not payment_quote.amount.unit == unit:
                raise TransactionError("payment quote amount units do not match")
            # fee from the backend must be in the same unit as the amount
            if not payment_quote.fee.unit == unit:
                raise TransactionError("payment quote fee units do not match")

        # We assume that the request is a bolt11 invoice, this works since we
        # support only the bol11 method for now.
        invoice_obj = bolt11.decode(melt_quote.request)
        if not invoice_obj.amount_msat:
            raise TransactionError("invoice has no amount.")
        # we set the expiry of this quote to the expiry of the bolt11 invoice
        expiry = None
        if invoice_obj.expiry is not None:
            expiry = invoice_obj.date + invoice_obj.expiry

        quote = MeltQuote(
            quote=random_hash(),
            method=method.name,
            request=request,
            checking_id=payment_quote.checking_id,
            unit=unit.name,
            amount=payment_quote.amount.to(unit).amount,
            paid=False,
            fee_reserve=payment_quote.fee.to(unit).amount,
            created_time=int(time.time()),
            expiry=expiry,
        )
        await self.crud.store_melt_quote(quote=quote, db=self.db)
        return PostMeltQuoteResponse(
            quote=quote.quote,
            amount=quote.amount,
            fee_reserve=quote.fee_reserve,
            paid=quote.paid,
            expiry=quote.expiry,
        )

    async def get_melt_quote(
        self, quote_id: str, check_quote_with_backend: bool = False
    ) -> MeltQuote:
        """Returns a melt quote.

        If melt quote is not paid yet and `check_quote_with_backend` is set to `True`,
        checks with the backend for the state of the payment request. If the backend
        says that the quote has been paid, updates the melt quote in the database.

        Args:
            quote_id (str): ID of the melt quote.
            check_quote_with_backend (bool, optional): Whether to check the state of the payment request with the backend. Defaults to False.

        Raises:
            Exception: Quote not found.

        Returns:
            MeltQuote: Melt quote object.
        """
        melt_quote = await self.crud.get_melt_quote(quote_id=quote_id, db=self.db)
        if not melt_quote:
            raise Exception("quote not found")

        unit, method = self._verify_and_get_unit_method(
            melt_quote.unit, melt_quote.method
        )

        # we only check the state with the backend if there is no associated internal
        # mint quote for this melt quote
        mint_quote = await self.crud.get_mint_quote_by_request(
            request=melt_quote.request, db=self.db
        )

        if not melt_quote.paid and not mint_quote and check_quote_with_backend:
            logger.trace(
                "Lightning: checking outgoing Lightning payment"
                f" {melt_quote.checking_id}"
            )
            status: PaymentStatus = await self.backends[method][
                unit
            ].get_payment_status(melt_quote.checking_id)
            if status.paid:
                logger.trace(f"Setting quote {quote_id} as paid")
                melt_quote.paid = True
                if status.fee:
                    melt_quote.fee_paid = status.fee.to(unit).amount
                if status.preimage:
                    melt_quote.proof = status.preimage
                melt_quote.paid_time = int(time.time())
                await self.crud.update_melt_quote(quote=melt_quote, db=self.db)

        return melt_quote

    async def melt_mint_settle_internally(self, melt_quote: MeltQuote) -> MeltQuote:
        """Settles a melt quote internally if there is a mint quote with the same payment request.

        Args:
            melt_quote (MeltQuote): Melt quote to settle.

        Raises:
            Exception: Melt quote already paid.
            Exception: Melt quote already issued.

        Returns:
            MeltQuote: Settled melt quote.
        """
        # first we check if there is a mint quote with the same payment request
        # so that we can handle the transaction internally without the backend
        mint_quote = await self.crud.get_mint_quote_by_request(
            request=melt_quote.request, db=self.db
        )
        if not mint_quote:
            return melt_quote
        # we settle the transaction internally
        if melt_quote.paid:
            raise TransactionError("melt quote already paid")

        # verify amounts from bolt11 invoice
        bolt11_request = melt_quote.request
        invoice_obj = bolt11.decode(bolt11_request)

        if not invoice_obj.amount_msat:
            raise TransactionError("invoice has no amount.")
        if not mint_quote.amount == melt_quote.amount:
            raise TransactionError("amounts do not match")
        if not bolt11_request == mint_quote.request:
            raise TransactionError("bolt11 requests do not match")
        if not mint_quote.unit == melt_quote.unit:
            raise TransactionError("units do not match")
        if not mint_quote.method == melt_quote.method:
            raise TransactionError("methods do not match")
        if mint_quote.paid:
            raise TransactionError("mint quote already paid")
        if mint_quote.issued:
            raise TransactionError("mint quote already issued")

        logger.info(
            f"Settling bolt11 payment internally: {melt_quote.quote} ->"
            f" {mint_quote.quote} ({melt_quote.amount} {melt_quote.unit})"
        )

        # we handle this transaction internally
        melt_quote.fee_paid = 0
        melt_quote.paid = True
        melt_quote.paid_time = int(time.time())
        await self.crud.update_melt_quote(quote=melt_quote, db=self.db)

        mint_quote.paid = True
        mint_quote.paid_time = melt_quote.paid_time
        await self.crud.update_mint_quote(quote=mint_quote, db=self.db)

        return melt_quote

    async def melt(
        self,
        *,
        proofs: List[Proof],
        quote: str,
        outputs: Optional[List[BlindedMessage]] = None,
    ) -> Tuple[str, List[BlindedSignature]]:
        """Invalidates proofs and pays a Lightning invoice.

        Args:
            proofs (List[Proof]): Proofs provided for paying the Lightning invoice
            quote (str): ID of the melt quote.
            outputs (Optional[List[BlindedMessage]]): Blank outputs for returning overpaid fees to the wallet.

        Raises:
            e: Lightning payment unsuccessful

        Returns:
            Tuple[str, List[BlindedMessage]]: Proof of payment and signed outputs for returning overpaid fees to wallet.
        """
        # get melt quote and check if it was already paid
        melt_quote = await self.get_melt_quote(quote_id=quote)

        unit, method = self._verify_and_get_unit_method(
            melt_quote.unit, melt_quote.method
        )

        if melt_quote.paid:
            raise TransactionError("melt quote already paid")

        # make sure that the outputs (for fee return) are in the same unit as the quote
        if outputs:
            await self._verify_outputs(outputs, skip_amount_check=True)
            outputs_unit = self.keysets[outputs[0].id].unit
            if not melt_quote.unit == outputs_unit.name:
                raise TransactionError(
                    f"output unit {outputs_unit.name} does not match quote unit {melt_quote.unit}"
                )

        # verify that the amount of the input proofs is equal to the amount of the quote
        total_provided = sum_proofs(proofs)
        total_needed = melt_quote.amount + (melt_quote.fee_reserve or 0)
        if not total_provided >= total_needed:
            raise TransactionError(
                f"not enough inputs provided for melt. Provided: {total_provided}, needed: {total_needed}"
            )

        # verify that the amount of the proofs is not larger than the maximum allowed
        if settings.mint_max_peg_out and total_provided > settings.mint_max_peg_out:
            raise NotAllowedError(
                f"Maximum melt amount is {settings.mint_max_peg_out} sat."
            )

        # verify inputs and their spending conditions
        # note, we do not verify outputs here, as they are only used for returning overpaid fees
        # we should have used _verify_outputs here already (see above)
        await self.verify_inputs_and_outputs(proofs=proofs)

        # set proofs to pending to avoid race conditions
        await self._set_proofs_pending(proofs, quote_id=melt_quote.quote)
        try:
            # settle the transaction internally if there is a mint quote with the same payment request
            melt_quote = await self.melt_mint_settle_internally(melt_quote)
            # quote not paid yet (not internal), pay it with the backend
            if not melt_quote.paid:
                logger.debug(f"Lightning: pay invoice {melt_quote.request}")
                payment = await self.backends[method][unit].pay_invoice(
                    melt_quote, melt_quote.fee_reserve * 1000
                )
                logger.debug(
                    f"Melt – Ok: {payment.ok}: preimage: {payment.preimage},"
                    f" fee: {payment.fee.str() if payment.fee is not None else 'None'}"
                )
                if not payment.ok:
                    raise LightningError(
                        f"Lightning payment unsuccessful. {payment.error_message}"
                    )
                if payment.fee:
                    melt_quote.fee_paid = payment.fee.to(
                        to_unit=unit, round="up"
                    ).amount
                if payment.preimage:
                    melt_quote.proof = payment.preimage
                # set quote as paid
                melt_quote.paid = True
                melt_quote.paid_time = int(time.time())
                await self.crud.update_melt_quote(quote=melt_quote, db=self.db)

            # melt successful, invalidate proofs
            await self._invalidate_proofs(proofs=proofs, quote_id=melt_quote.quote)

            # prepare change to compensate wallet for overpaid fees
            return_promises: List[BlindedSignature] = []
            if outputs:
                return_promises = await self._generate_change_promises(
                    input_amount=total_provided,
                    output_amount=melt_quote.amount,
                    output_fee_paid=melt_quote.fee_paid,
                    outputs=outputs,
                    keyset=self.keysets[outputs[0].id],
                )

        except Exception as e:
            logger.trace(f"Melt exception: {e}")
            raise e
        finally:
            # delete proofs from pending list
            await self._unset_proofs_pending(proofs)

        return melt_quote.proof or "", return_promises

    async def split(
        self,
        *,
        proofs: List[Proof],
        outputs: List[BlindedMessage],
        keyset: Optional[MintKeyset] = None,
    ):
        """Consumes proofs and prepares new promises based on the amount split. Used for splitting tokens
        Before sending or for redeeming tokens for new ones that have been received by another wallet.

        Args:
            proofs (List[Proof]): Proofs to be invalidated for the split.
            outputs (List[BlindedMessage]): New outputs that should be signed in return.
            keyset (Optional[MintKeyset], optional): Keyset to use. Uses default keyset if not given. Defaults to None.

        Raises:
            Exception: Validation of proofs or outputs failed

        Returns:
            Tuple[List[BlindSignature],List[BlindSignature]]: Promises on both sides of the split.
        """
        logger.trace("split called")
        # explicitly check that amount of inputs is equal to amount of outputs
        # note: we check this again in verify_inputs_and_outputs but only if any
        # outputs are provided at all. To make sure of that before calling
        # verify_inputs_and_outputs, we check it here.
        self._verify_equation_balanced(proofs, outputs)
        # verify spending inputs, outputs, and spending conditions
        await self.verify_inputs_and_outputs(proofs=proofs, outputs=outputs)

        await self._set_proofs_pending(proofs)
        try:
<<<<<<< HEAD
            # we verify the input and output amount balance here already for
            # good measure although we do it in verify_inputs_and_outputs again
            self._verify_equation_balanced(proofs, outputs)

            # verify spending inputs, outputs, and spending conditions
            await self.verify_inputs_and_outputs(proofs=proofs, outputs=outputs)

=======
>>>>>>> 19de10bf
            # Mark proofs as used and prepare new promises
            async with get_db_connection(self.db) as conn:
                # we do this in a single db transaction
                await self._invalidate_proofs(proofs=proofs, conn=conn)
                promises = await self._generate_promises(outputs, keyset, conn)

        except Exception as e:
            logger.trace(f"split failed: {e}")
            raise e
        finally:
            # delete proofs from pending list
            await self._unset_proofs_pending(proofs)

        logger.trace("split successful")
        return promises

    async def restore(
        self, outputs: List[BlindedMessage]
    ) -> Tuple[List[BlindedMessage], List[BlindedSignature]]:
        signatures: List[BlindedSignature] = []
        return_outputs: List[BlindedMessage] = []
        async with self.db.connect() as conn:
            for output in outputs:
                logger.trace(f"looking for promise: {output}")
                promise = await self.crud.get_promise(
                    b_=output.B_, db=self.db, conn=conn
                )
                if promise is not None:
                    # BEGIN backwards compatibility mints pre `m007_proofs_and_promises_store_id`
                    # add keyset id to promise if not present only if the current keyset
                    # is the only one ever used
                    if not promise.id and len(self.keysets) == 1:
                        promise.id = self.keyset.id
                    # END backwards compatibility
                    signatures.append(promise)
                    return_outputs.append(output)
                    logger.trace(f"promise found: {promise}")
        return return_outputs, signatures

    # ------- BLIND SIGNATURES -------

    async def _generate_promises(
        self,
        outputs: List[BlindedMessage],
        keyset: Optional[MintKeyset] = None,
        conn: Optional[Connection] = None,
    ) -> list[BlindedSignature]:
        """Generates a promises (Blind signatures) for given amount and returns a pair (amount, C').

        Important: When a promises is once created it should be considered issued to the user since the user
        will always be able to restore promises later through the backup restore endpoint. That means that additional
        checks in the code that might decide not to return these promises should be avoided once this function is
        called. Only call this function if the transaction is fully validated!

        Args:
            B_s (List[BlindedMessage]): Blinded secret (point on curve)
            keyset (Optional[MintKeyset], optional): Which keyset to use. Private keys will be taken from this keyset.
                If not given will use the keyset of the first output. Defaults to None.
            conn: (Optional[Connection], optional): Database connection to reuse. Will create a new one if not given. Defaults to None.
        Returns:
            list[BlindedSignature]: Generated BlindedSignatures.
        """
        promises: List[
            Tuple[str, PublicKey, int, PublicKey, PrivateKey, PrivateKey]
        ] = []
        for output in outputs:
            B_ = PublicKey(bytes.fromhex(output.B_), raw=True)
            keyset = keyset or self.keysets[output.id]
            if output.id not in self.keysets:
                raise TransactionError(f"keyset {output.id} not found")
            if output.id not in [
                keyset.id,
                keyset.duplicate_keyset_id,
            ]:
                raise TransactionError("keyset id does not match output id")
            if not keyset.active:
                raise TransactionError("keyset is not active")
            keyset_id = output.id
            logger.trace(f"Generating promise with keyset {keyset_id}.")
            private_key_amount = keyset.private_keys[output.amount]
            C_, e, s = b_dhke.step2_bob(B_, private_key_amount)
            promises.append((keyset_id, B_, output.amount, C_, e, s))

        keyset = keyset or self.keyset

        signatures = []
        async with get_db_connection(self.db, conn) as conn:
            for promise in promises:
                keyset_id, B_, amount, C_, e, s = promise
                logger.trace(f"crud: _generate_promise storing promise for {amount}")
                await self.crud.store_promise(
                    amount=amount,
                    id=keyset_id,
                    b_=B_.serialize().hex(),
                    c_=C_.serialize().hex(),
                    e=e.serialize(),
                    s=s.serialize(),
                    db=self.db,
                    conn=conn,
                )
                logger.trace(f"crud: _generate_promise stored promise for {amount}")
                signature = BlindedSignature(
                    id=keyset_id,
                    amount=amount,
                    C_=C_.serialize().hex(),
                    dleq=DLEQ(e=e.serialize(), s=s.serialize()),
                )
                signatures.append(signature)
            return signatures

    # ------- PROOFS -------

    async def load_used_proofs(self) -> None:
        """Load all used proofs from database."""
        if not settings.mint_cache_secrets:
            raise Exception("MINT_CACHE_SECRETS must be set to TRUE")
        logger.debug("Loading used proofs into memory")
        spent_proofs_list = await self.crud.get_spent_proofs(db=self.db) or []
        logger.debug(f"Loaded {len(spent_proofs_list)} used proofs")
        self.spent_proofs = {p.Y: p for p in spent_proofs_list}

    async def check_proofs_state(self, Ys: List[str]) -> List[ProofState]:
        """Checks if provided proofs are spend or are pending.
        Used by wallets to check if their proofs have been redeemed by a receiver or they are still in-flight in a transaction.

        Returns two lists that are in the same order as the provided proofs. Wallet must match the list
        to the proofs they have provided in order to figure out which proof is spendable or pending
        and which isn't.

        Args:
            Ys (List[str]): List of Y's of proofs to check

        Returns:
            List[bool]: List of which proof is still spendable (True if still spendable, else False)
            List[bool]: List of which proof are pending (True if pending, else False)
        """
        states: List[ProofState] = []
        proofs_spent = await self._get_proofs_spent(Ys)
        proofs_pending = await self._get_proofs_pending(Ys)
        for Y in Ys:
            if Y not in proofs_spent and Y not in proofs_pending:
                states.append(ProofState(Y=Y, state=SpentState.unspent))
            elif Y not in proofs_spent and Y in proofs_pending:
                states.append(ProofState(Y=Y, state=SpentState.pending))
            else:
                states.append(
                    ProofState(
                        Y=Y,
                        state=SpentState.spent,
                        witness=proofs_spent[Y].witness,
                    )
                )
        return states

    async def _set_proofs_pending(
        self, proofs: List[Proof], quote_id: Optional[str] = None
    ) -> None:
        """If none of the proofs is in the pending table (_validate_proofs_pending), adds proofs to
        the list of pending proofs or removes them. Used as a mutex for proofs.

        Args:
            proofs (List[Proof]): Proofs to add to pending table.
            quote_id (Optional[str]): Melt quote ID. If it is not set, we assume the pending tokens to be from a swap.

        Raises:
            Exception: At least one proof already in pending table.
        """
        # first we check whether these proofs are pending already
        async with self.proofs_pending_lock:
            async with self.db.connect() as conn:
                await self._validate_proofs_pending(proofs, conn)
                try:
                    for p in proofs:
                        await self.crud.set_proof_pending(
                            proof=p, db=self.db, quote_id=quote_id, conn=conn
                        )
                except Exception as e:
                    logger.error(f"Failed to set proofs pending: {e}")
                    raise TransactionError("Failed to set proofs pending.")

    async def _unset_proofs_pending(self, proofs: List[Proof]) -> None:
        """Deletes proofs from pending table.

        Args:
            proofs (List[Proof]): Proofs to delete.
        """
        async with self.proofs_pending_lock:
            async with self.db.connect() as conn:
                for p in proofs:
                    await self.crud.unset_proof_pending(proof=p, db=self.db, conn=conn)

    async def _validate_proofs_pending(
        self, proofs: List[Proof], conn: Optional[Connection] = None
    ) -> None:
        """Checks if any of the provided proofs is in the pending proofs table.

        Args:
            proofs (List[Proof]): Proofs to check.

        Raises:
            Exception: At least one of the proofs is in the pending table.
        """
        if not (
            len(
                await self.crud.get_proofs_pending(
                    Ys=[p.Y for p in proofs], db=self.db, conn=conn
                )
            )
            == 0
        ):
            raise TransactionError("proofs are pending.")
<|MERGE_RESOLUTION|>--- conflicted
+++ resolved
@@ -1,1137 +1,1127 @@
-import asyncio
-import copy
-import time
-from typing import Dict, List, Mapping, Optional, Tuple
-
-import bolt11
-from loguru import logger
-
-from ..core.base import (
-    DLEQ,
-    Amount,
-    BlindedMessage,
-    BlindedSignature,
-    MeltQuote,
-    Method,
-    MintKeyset,
-    MintQuote,
-    Proof,
-    ProofState,
-    SpentState,
-    Unit,
-)
-from ..core.crypto import b_dhke
-from ..core.crypto.aes import AESCipher
-from ..core.crypto.keys import (
-    derive_keyset_id,
-    derive_keyset_id_deprecated,
-    derive_pubkey,
-    random_hash,
-)
-from ..core.crypto.secp import PrivateKey, PublicKey
-from ..core.db import Connection, Database, get_db_connection
-from ..core.errors import (
-    CashuError,
-    KeysetError,
-    KeysetNotFoundError,
-    LightningError,
-    NotAllowedError,
-    QuoteNotPaidError,
-    TransactionError,
-)
-from ..core.helpers import sum_proofs
-from ..core.models import (
-    PostMeltQuoteRequest,
-    PostMeltQuoteResponse,
-    PostMintQuoteRequest,
-)
-from ..core.settings import settings
-from ..core.split import amount_split
-from ..lightning.base import (
-    InvoiceResponse,
-    LightningBackend,
-    PaymentQuoteResponse,
-    PaymentStatus,
-)
-from ..mint.crud import LedgerCrudSqlite
-from .conditions import LedgerSpendingConditions
-from .verification import LedgerVerification
-
-
-class Ledger(LedgerVerification, LedgerSpendingConditions):
-    backends: Mapping[Method, Mapping[Unit, LightningBackend]] = {}
-    locks: Dict[str, asyncio.Lock] = {}  # holds multiprocessing locks
-    proofs_pending_lock: asyncio.Lock = (
-        asyncio.Lock()
-    )  # holds locks for proofs_pending database
-    keysets: Dict[str, MintKeyset] = {}
-
-    def __init__(
-        self,
-        db: Database,
-        seed: str,
-        backends: Mapping[Method, Mapping[Unit, LightningBackend]],
-        seed_decryption_key: Optional[str] = None,
-        derivation_path="",
-        crud=LedgerCrudSqlite(),
-    ):
-        if not seed:
-            raise Exception("seed not set")
-
-        # decrypt seed if seed_decryption_key is set
-        try:
-            self.seed = (
-                AESCipher(seed_decryption_key).decrypt(seed)
-                if seed_decryption_key
-                else seed
-            )
-        except Exception as e:
-            raise Exception(
-                f"Could not decrypt seed. Make sure that the seed is correct and the decryption key is set. {e}"
-            )
-        self.derivation_path = derivation_path
-
-        self.db = db
-        self.crud = crud
-        self.backends = backends
-        self.pubkey = derive_pubkey(self.seed)
-        self.spent_proofs: Dict[str, Proof] = {}
-
-    # ------- STARTUP -------
-
-    async def startup_ledger(self):
-        await self._startup_ledger()
-        await self._check_pending_proofs_and_melt_quotes()
-
-    async def _startup_ledger(self):
-        if settings.mint_cache_secrets:
-            await self.load_used_proofs()
-        await self.init_keysets()
-
-        for derivation_path in settings.mint_derivation_path_list:
-            await self.activate_keyset(derivation_path=derivation_path)
-
-        for method in self.backends:
-            for unit in self.backends[method]:
-                logger.info(
-                    f"Using {self.backends[method][unit].__class__.__name__} backend for"
-                    f" method: '{method.name}' and unit: '{unit.name}'"
-                )
-                status = await self.backends[method][unit].status()
-                if status.error_message:
-                    logger.warning(
-                        "The backend for"
-                        f" {self.backends[method][unit].__class__.__name__} isn't"
-                        f" working properly: '{status.error_message}'",
-                        RuntimeWarning,
-                    )
-                logger.info(f"Backend balance: {status.balance} {unit.name}")
-
-        logger.info(f"Data dir: {settings.cashu_dir}")
-
-    async def _check_pending_proofs_and_melt_quotes(self):
-        """Startup routine that checks all pending proofs for their melt state and either invalidates
-        them for a successful melt or deletes them if the melt failed.
-        """
-        # get all pending melt quotes
-        melt_quotes = await self.crud.get_all_melt_quotes_from_pending_proofs(
-            db=self.db
-        )
-        if not melt_quotes:
-            return
-        for quote in melt_quotes:
-            # get pending proofs for quote
-            pending_proofs = await self.crud.get_pending_proofs_for_quote(
-                quote_id=quote.quote, db=self.db
-            )
-            # check with the backend whether the quote has been paid during downtime
-            payment = await self.backends[Method[quote.method]][
-                Unit[quote.unit]
-            ].get_payment_status(quote.checking_id)
-            if payment.paid:
-                logger.info(f"Melt quote {quote.quote} state: paid")
-                quote.paid_time = int(time.time())
-                quote.paid = True
-                if payment.fee:
-                    quote.fee_paid = payment.fee.to(Unit[quote.unit]).amount
-                quote.proof = payment.preimage or ""
-                await self.crud.update_melt_quote(quote=quote, db=self.db)
-                # invalidate proofs
-                await self._invalidate_proofs(
-                    proofs=pending_proofs, quote_id=quote.quote
-                )
-                # unset pending
-                await self._unset_proofs_pending(pending_proofs)
-            elif payment.failed:
-                logger.info(f"Melt quote {quote.quote} state: failed")
-
-                # unset pending
-                await self._unset_proofs_pending(pending_proofs)
-            elif payment.pending:
-                logger.info(f"Melt quote {quote.quote} state: pending")
-                pass
-            else:
-                logger.error("Melt quote state unknown")
-                pass
-
-    # ------- KEYS -------
-
-    async def activate_keyset(
-        self,
-        *,
-        derivation_path: str,
-        seed: Optional[str] = None,
-        version: Optional[str] = None,
-        autosave=True,
-    ) -> MintKeyset:
-        """Load the keyset for a derivation path if it already exists. If not generate new one and store in the db.
-
-        Args:
-            derivation_path (_type_): Derivation path from which the keyset is generated.
-            autosave (bool, optional): Store newly-generated keyset if not already in database. Defaults to True.
-
-        Returns:
-            MintKeyset: Keyset
-        """
-        if not derivation_path:
-            raise Exception("derivation path not set")
-        seed = seed or self.seed
-        tmp_keyset_local = MintKeyset(
-            seed=seed,
-            derivation_path=derivation_path,
-            version=version or settings.version,
-        )
-        logger.debug(
-            f"Activating keyset for derivation path {derivation_path} with id"
-            f" {tmp_keyset_local.id}."
-        )
-        # load the keyset from db
-        logger.trace(f"crud: loading keyset for {derivation_path}")
-        tmp_keysets_local: List[MintKeyset] = await self.crud.get_keyset(
-            id=tmp_keyset_local.id, db=self.db
-        )
-        logger.trace(f"crud: loaded {len(tmp_keysets_local)} keysets")
-        if tmp_keysets_local:
-            # we have a keyset with this derivation path in the database
-            keyset = tmp_keysets_local[0]
-        else:
-            # no keyset for this derivation path yet
-            # we create a new keyset (keys will be generated at instantiation)
-            keyset = MintKeyset(
-                seed=seed or self.seed,
-                derivation_path=derivation_path,
-                version=version or settings.version,
-            )
-            logger.debug(f"Generated new keyset {keyset.id}.")
-            if autosave:
-                logger.debug(f"crud: storing new keyset {keyset.id}.")
-                await self.crud.store_keyset(keyset=keyset, db=self.db)
-                logger.trace(f"crud: stored new keyset {keyset.id}.")
-
-        # activate this keyset
-        keyset.active = True
-        # load the new keyset in self.keysets
-        self.keysets[keyset.id] = keyset
-
-        # BEGIN BACKWARDS COMPATIBILITY < 0.15.0
-        # set the deprecated id
-        if not keyset.public_keys:
-            raise KeysetError("no public keys for this keyset")
-        keyset.duplicate_keyset_id = derive_keyset_id_deprecated(keyset.public_keys)
-        # END BACKWARDS COMPATIBILITY < 0.15.0
-
-        logger.debug(f"Loaded keyset {keyset.id}")
-        return keyset
-
-    async def init_keysets(
-        self, autosave: bool = True, duplicate_keysets: Optional[bool] = None
-    ) -> None:
-        """Initializes all keysets of the mint from the db. Loads all past keysets from db
-        and generate their keys. Then activate the current keyset set by self.derivation_path.
-
-        Args:
-            autosave (bool, optional): Whether the current keyset should be saved if it is
-                not in the database yet. Will be passed to `self.activate_keyset` where it is
-                generated from `self.derivation_path`. Defaults to True.
-            duplicate_keysets (bool, optional): Whether to duplicate new keysets and compute
-                their old keyset id, and duplicate old keysets and compute their new keyset id.
-                Defaults to False.
-        """
-        # load all past keysets from db, the keys will be generated at instantiation
-        tmp_keysets: List[MintKeyset] = await self.crud.get_keyset(db=self.db)
-
-        # add keysets from db to memory
-        for k in tmp_keysets:
-            self.keysets[k.id] = k
-
-        logger.info(f"Loaded {len(self.keysets)} keysets from database.")
-
-        # activate the current keyset set by self.derivation_path
-        if self.derivation_path:
-            self.keyset = await self.activate_keyset(
-                derivation_path=self.derivation_path, autosave=autosave
-            )
-            logger.info(f"Current keyset: {self.keyset.id}")
-
-        # check that we have a least one active keyset
-        if not any([k.active for k in self.keysets.values()]):
-            raise KeysetError("No active keyset found.")
-
-        # BEGIN BACKWARDS COMPATIBILITY < 0.15.0
-        # we duplicate new keysets and compute their old keyset id, and
-        # we duplicate old keysets and compute their new keyset id
-        if duplicate_keysets is not False and (
-            settings.mint_duplicate_old_keysets or duplicate_keysets
-        ):
-            for _, keyset in copy.copy(self.keysets).items():
-                # if keyset.version_tuple >= (0, 15, 3) and not duplicate_keysets:
-                #     # we do not duplicate keysets from version 0.15.3 and above if not forced by duplicate_keysets
-                #     continue
-                keyset_copy = copy.copy(keyset)
-                if not keyset_copy.public_keys:
-                    raise KeysetError("no public keys for this keyset")
-                if keyset.version_tuple >= (0, 15):
-                    keyset_copy.id = derive_keyset_id_deprecated(
-                        keyset_copy.public_keys
-                    )
-                else:
-                    keyset_copy.id = derive_keyset_id(keyset_copy.public_keys)
-                keyset_copy.duplicate_keyset_id = keyset.id
-                self.keysets[keyset_copy.id] = keyset_copy
-                # remember which keyset this keyset was duplicated from
-                logger.debug(f"Duplicated keyset id {keyset.id} -> {keyset_copy.id}")
-        # END BACKWARDS COMPATIBILITY < 0.15.0
-
-    def get_keyset(self, keyset_id: Optional[str] = None) -> Dict[int, str]:
-        """Returns a dictionary of hex public keys of a specific keyset for each supported amount"""
-        if keyset_id and keyset_id not in self.keysets:
-            raise KeysetNotFoundError()
-        keyset = self.keysets[keyset_id] if keyset_id else self.keyset
-        if not keyset.public_keys:
-            raise KeysetError("no public keys for this keyset")
-        return {a: p.serialize().hex() for a, p in keyset.public_keys.items()}
-
-    async def get_balance(self) -> int:
-        """Returns the balance of the mint."""
-        return await self.crud.get_balance(db=self.db)
-
-    # ------- ECASH -------
-
-    async def _invalidate_proofs(
-        self,
-        *,
-        proofs: List[Proof],
-        quote_id: Optional[str] = None,
-        conn: Optional[Connection] = None,
-    ) -> None:
-        """Adds proofs to the set of spent proofs and stores them in the db.
-
-        Args:
-            proofs (List[Proof]): Proofs to add to known secret table.
-            conn: (Optional[Connection], optional): Database connection to reuse. Will create a new one if not given. Defaults to None.
-        """
-        self.spent_proofs.update({p.Y: p for p in proofs})
-        async with get_db_connection(self.db, conn) as conn:
-            # store in db
-            for p in proofs:
-                await self.crud.invalidate_proof(
-                    proof=p, db=self.db, quote_id=quote_id, conn=conn
-                )
-
-    async def _generate_change_promises(
-        self,
-        input_amount: int,
-        output_amount: int,
-        output_fee_paid: int,
-        outputs: Optional[List[BlindedMessage]],
-        keyset: Optional[MintKeyset] = None,
-    ) -> List[BlindedSignature]:
-        """Generates a set of new promises (blinded signatures) from a set of blank outputs
-        (outputs with no or ignored amount) by looking at the difference between the Lightning
-        fee reserve provided by the wallet and the actual Lightning fee paid by the mint.
-
-        If there is a positive difference, produces maximum `n_return_outputs` new outputs
-        with values close or equal to the fee difference. If the given number of `outputs` matches
-        the equation defined in NUT-08, we can be sure to return the overpaid fee perfectly.
-        Otherwise, a smaller amount will be returned.
-
-        Args:
-            input_amount (int): Amount of the proofs provided by the client.
-            output_amount (int): Amount of the melt request to be paid.
-            output_fee_paid (int): Actually paid melt network fees.
-            outputs (Optional[List[BlindedMessage]]): Outputs to sign for returning the overpaid fees.
-
-        Raises:
-            Exception: Output validation failed.
-
-        Returns:
-            List[BlindedSignature]: Signatures on the outputs.
-        """
-        # we make sure that the fee is positive
-        user_fee_paid = input_amount - output_amount
-        overpaid_fee = user_fee_paid - output_fee_paid
-        logger.debug(
-            f"Lightning fee was: {output_fee_paid}. User paid: {user_fee_paid}. "
-            f"Returning difference: {overpaid_fee}."
-        )
-
-        if overpaid_fee > 0 and outputs is not None:
-            return_amounts = amount_split(overpaid_fee)
-
-            # We return at most as many outputs as were provided or as many as are
-            # required to pay back the overpaid fee.
-            n_return_outputs = min(len(outputs), len(return_amounts))
-
-            # we only need as many outputs as we have change to return
-            outputs = outputs[:n_return_outputs]
-            # we sort the return_amounts in descending order so we only
-            # take the largest values in the next step
-            return_amounts_sorted = sorted(return_amounts, reverse=True)
-            # we need to imprint these amounts into the blanket outputs
-            for i in range(len(outputs)):
-                outputs[i].amount = return_amounts_sorted[i]  # type: ignore
-            if not self._verify_no_duplicate_outputs(outputs):
-                raise TransactionError("duplicate promises.")
-            return_promises = await self._generate_promises(outputs, keyset)
-            return return_promises
-        else:
-            return []
-
-    # ------- TRANSACTIONS -------
-
-    async def mint_quote(self, quote_request: PostMintQuoteRequest) -> MintQuote:
-        """Creates a mint quote and stores it in the database.
-
-        Args:
-            quote_request (PostMintQuoteRequest): Mint quote request.
-
-        Raises:
-            Exception: Quote creation failed.
-
-        Returns:
-            MintQuote: Mint quote object.
-        """
-        logger.trace("called request_mint")
-        if not quote_request.amount > 0:
-            raise TransactionError("amount must be positive")
-        if settings.mint_max_peg_in and quote_request.amount > settings.mint_max_peg_in:
-            raise NotAllowedError(
-                f"Maximum mint amount is {settings.mint_max_peg_in} sat."
-            )
-        if settings.mint_peg_out_only:
-            raise NotAllowedError("Mint does not allow minting new tokens.")
-
-        unit, method = self._verify_and_get_unit_method(
-            quote_request.unit, Method.bolt11.name
-        )
-
-        if settings.mint_max_balance:
-            balance = await self.get_balance()
-            if balance + quote_request.amount > settings.mint_max_balance:
-                raise NotAllowedError("Mint has reached maximum balance.")
-
-        logger.trace(f"requesting invoice for {unit.str(quote_request.amount)}")
-        invoice_response: InvoiceResponse = await self.backends[method][
-            unit
-        ].create_invoice(Amount(unit=unit, amount=quote_request.amount))
-        logger.trace(
-            f"got invoice {invoice_response.payment_request} with checking id"
-            f" {invoice_response.checking_id}"
-        )
-
-        if not (invoice_response.payment_request and invoice_response.checking_id):
-            raise LightningError("could not fetch bolt11 payment request from backend")
-
-        # get invoice expiry time
-        invoice_obj = bolt11.decode(invoice_response.payment_request)
-
-        # NOTE: we normalize the request to lowercase to avoid case sensitivity
-        # This works with Lightning but might not work with other methods
-        request = invoice_response.payment_request.lower()
-
-        expiry = None
-        if invoice_obj.expiry is not None:
-            expiry = invoice_obj.date + invoice_obj.expiry
-
-        quote = MintQuote(
-            quote=random_hash(),
-            method=method.name,
-            request=request,
-            checking_id=invoice_response.checking_id,
-            unit=quote_request.unit,
-            amount=quote_request.amount,
-            issued=False,
-            paid=False,
-            created_time=int(time.time()),
-            expiry=expiry,
-        )
-        await self.crud.store_mint_quote(
-            quote=quote,
-            db=self.db,
-        )
-        return quote
-
-    async def get_mint_quote(self, quote_id: str) -> MintQuote:
-        """Returns a mint quote. If the quote is not paid, checks with the backend if the associated request is paid.
-
-        Args:
-            quote_id (str): ID of the mint quote.
-
-        Raises:
-            Exception: Quote not found.
-
-        Returns:
-            MintQuote: Mint quote object.
-        """
-        quote = await self.crud.get_mint_quote(quote_id=quote_id, db=self.db)
-        if not quote:
-            raise Exception("quote not found")
-
-        unit, method = self._verify_and_get_unit_method(quote.unit, quote.method)
-
-        if not quote.paid:
-            if not quote.checking_id:
-                raise CashuError("quote has no checking id")
-            logger.trace(f"Lightning: checking invoice {quote.checking_id}")
-            status: PaymentStatus = await self.backends[method][
-                unit
-            ].get_invoice_status(quote.checking_id)
-            if status.paid:
-                logger.trace(f"Setting quote {quote_id} as paid")
-                quote.paid = True
-                quote.paid_time = int(time.time())
-                await self.crud.update_mint_quote(quote=quote, db=self.db)
-
-        return quote
-
-    async def mint(
-        self,
-        *,
-        outputs: List[BlindedMessage],
-        quote_id: str,
-    ) -> List[BlindedSignature]:
-        """Mints new coins if quote with `quote_id` was paid. Ingest blind messages `outputs` and returns blind signatures `promises`.
-
-        Args:
-            outputs (List[BlindedMessage]): Outputs (blinded messages) to sign.
-            quote_id (str): Mint quote id.
-            keyset (Optional[MintKeyset], optional): Keyset to use. If not provided, uses active keyset. Defaults to None.
-
-        Raises:
-            Exception: Validation of outputs failed.
-            Exception: Quote not paid.
-            Exception: Quote already issued.
-            Exception: Quote expired.
-            Exception: Amount to mint does not match quote amount.
-
-        Returns:
-            List[BlindedSignature]: Signatures on the outputs.
-        """
-        logger.trace("called mint")
-        await self._verify_outputs(outputs)
-        sum_amount_outputs = sum([b.amount for b in outputs])
-
-        output_units = set([k.unit for k in [self.keysets[o.id] for o in outputs]])
-        if not len(output_units) == 1:
-            raise TransactionError("outputs have different units")
-        output_unit = list(output_units)[0]
-
-        self.locks[quote_id] = (
-            self.locks.get(quote_id) or asyncio.Lock()
-        )  # create a new lock if it doesn't exist
-        async with self.locks[quote_id]:
-            quote = await self.get_mint_quote(quote_id=quote_id)
-
-            if not quote.paid:
-                raise QuoteNotPaidError()
-            if quote.issued:
-                raise TransactionError("quote already issued")
-            if not quote.unit == output_unit.name:
-                raise TransactionError("quote unit does not match output unit")
-            if not quote.amount == sum_amount_outputs:
-                raise TransactionError("amount to mint does not match quote amount")
-            if quote.expiry and quote.expiry > int(time.time()):
-                raise TransactionError("quote expired")
-
-            promises = await self._generate_promises(outputs)
-            logger.trace("generated promises")
-
-            logger.trace(f"crud: setting quote {quote_id} as issued")
-            quote.issued = True
-            await self.crud.update_mint_quote(quote=quote, db=self.db)
-        del self.locks[quote_id]
-        return promises
-
-    async def melt_quote(
-        self, melt_quote: PostMeltQuoteRequest
-    ) -> PostMeltQuoteResponse:
-        """Creates a melt quote and stores it in the database.
-
-        Args:
-            melt_quote (PostMeltQuoteRequest): Melt quote request.
-
-        Raises:
-            Exception: Quote invalid.
-            Exception: Quote already paid.
-            Exception: Quote already issued.
-
-        Returns:
-            PostMeltQuoteResponse: Melt quote response.
-        """
-        unit, method = self._verify_and_get_unit_method(
-            melt_quote.unit, Method.bolt11.name
-        )
-
-        # NOTE: we normalize the request to lowercase to avoid case sensitivity
-        # This works with Lightning but might not work with other methods
-        request = melt_quote.request.lower()
-
-        # check if there is a mint quote with the same payment request
-        # so that we would be able to handle the transaction internally
-        # and therefore respond with internal transaction fees (0 for now)
-        mint_quote = await self.crud.get_mint_quote_by_request(
-            request=request, db=self.db
-        )
-        if mint_quote:
-            if not request == mint_quote.request:
-                raise TransactionError("bolt11 requests do not match")
-            if not mint_quote.unit == melt_quote.unit:
-                raise TransactionError("units do not match")
-            if not mint_quote.method == method.name:
-                raise TransactionError("methods do not match")
-            if mint_quote.paid:
-                raise TransactionError("mint quote already paid")
-            if mint_quote.issued:
-                raise TransactionError("mint quote already issued")
-            if not mint_quote.checking_id:
-                raise TransactionError("mint quote has no checking id")
-
-            payment_quote = PaymentQuoteResponse(
-                checking_id=mint_quote.checking_id,
-                amount=Amount(unit, mint_quote.amount),
-                fee=Amount(unit, amount=0),
-            )
-            logger.info(
-                f"Issuing internal melt quote: {request} ->"
-                f" {mint_quote.quote} ({mint_quote.amount} {mint_quote.unit})"
-            )
-        else:
-            # not internal, get payment quote by backend
-            payment_quote = await self.backends[method][unit].get_payment_quote(request)
-            if not payment_quote.checking_id:
-                raise TransactionError("quote has no checking id")
-            # make sure the backend returned the amount with a correct unit
-            if not payment_quote.amount.unit == unit:
-                raise TransactionError("payment quote amount units do not match")
-            # fee from the backend must be in the same unit as the amount
-            if not payment_quote.fee.unit == unit:
-                raise TransactionError("payment quote fee units do not match")
-
-        # We assume that the request is a bolt11 invoice, this works since we
-        # support only the bol11 method for now.
-        invoice_obj = bolt11.decode(melt_quote.request)
-        if not invoice_obj.amount_msat:
-            raise TransactionError("invoice has no amount.")
-        # we set the expiry of this quote to the expiry of the bolt11 invoice
-        expiry = None
-        if invoice_obj.expiry is not None:
-            expiry = invoice_obj.date + invoice_obj.expiry
-
-        quote = MeltQuote(
-            quote=random_hash(),
-            method=method.name,
-            request=request,
-            checking_id=payment_quote.checking_id,
-            unit=unit.name,
-            amount=payment_quote.amount.to(unit).amount,
-            paid=False,
-            fee_reserve=payment_quote.fee.to(unit).amount,
-            created_time=int(time.time()),
-            expiry=expiry,
-        )
-        await self.crud.store_melt_quote(quote=quote, db=self.db)
-        return PostMeltQuoteResponse(
-            quote=quote.quote,
-            amount=quote.amount,
-            fee_reserve=quote.fee_reserve,
-            paid=quote.paid,
-            expiry=quote.expiry,
-        )
-
-    async def get_melt_quote(
-        self, quote_id: str, check_quote_with_backend: bool = False
-    ) -> MeltQuote:
-        """Returns a melt quote.
-
-        If melt quote is not paid yet and `check_quote_with_backend` is set to `True`,
-        checks with the backend for the state of the payment request. If the backend
-        says that the quote has been paid, updates the melt quote in the database.
-
-        Args:
-            quote_id (str): ID of the melt quote.
-            check_quote_with_backend (bool, optional): Whether to check the state of the payment request with the backend. Defaults to False.
-
-        Raises:
-            Exception: Quote not found.
-
-        Returns:
-            MeltQuote: Melt quote object.
-        """
-        melt_quote = await self.crud.get_melt_quote(quote_id=quote_id, db=self.db)
-        if not melt_quote:
-            raise Exception("quote not found")
-
-        unit, method = self._verify_and_get_unit_method(
-            melt_quote.unit, melt_quote.method
-        )
-
-        # we only check the state with the backend if there is no associated internal
-        # mint quote for this melt quote
-        mint_quote = await self.crud.get_mint_quote_by_request(
-            request=melt_quote.request, db=self.db
-        )
-
-        if not melt_quote.paid and not mint_quote and check_quote_with_backend:
-            logger.trace(
-                "Lightning: checking outgoing Lightning payment"
-                f" {melt_quote.checking_id}"
-            )
-            status: PaymentStatus = await self.backends[method][
-                unit
-            ].get_payment_status(melt_quote.checking_id)
-            if status.paid:
-                logger.trace(f"Setting quote {quote_id} as paid")
-                melt_quote.paid = True
-                if status.fee:
-                    melt_quote.fee_paid = status.fee.to(unit).amount
-                if status.preimage:
-                    melt_quote.proof = status.preimage
-                melt_quote.paid_time = int(time.time())
-                await self.crud.update_melt_quote(quote=melt_quote, db=self.db)
-
-        return melt_quote
-
-    async def melt_mint_settle_internally(self, melt_quote: MeltQuote) -> MeltQuote:
-        """Settles a melt quote internally if there is a mint quote with the same payment request.
-
-        Args:
-            melt_quote (MeltQuote): Melt quote to settle.
-
-        Raises:
-            Exception: Melt quote already paid.
-            Exception: Melt quote already issued.
-
-        Returns:
-            MeltQuote: Settled melt quote.
-        """
-        # first we check if there is a mint quote with the same payment request
-        # so that we can handle the transaction internally without the backend
-        mint_quote = await self.crud.get_mint_quote_by_request(
-            request=melt_quote.request, db=self.db
-        )
-        if not mint_quote:
-            return melt_quote
-        # we settle the transaction internally
-        if melt_quote.paid:
-            raise TransactionError("melt quote already paid")
-
-        # verify amounts from bolt11 invoice
-        bolt11_request = melt_quote.request
-        invoice_obj = bolt11.decode(bolt11_request)
-
-        if not invoice_obj.amount_msat:
-            raise TransactionError("invoice has no amount.")
-        if not mint_quote.amount == melt_quote.amount:
-            raise TransactionError("amounts do not match")
-        if not bolt11_request == mint_quote.request:
-            raise TransactionError("bolt11 requests do not match")
-        if not mint_quote.unit == melt_quote.unit:
-            raise TransactionError("units do not match")
-        if not mint_quote.method == melt_quote.method:
-            raise TransactionError("methods do not match")
-        if mint_quote.paid:
-            raise TransactionError("mint quote already paid")
-        if mint_quote.issued:
-            raise TransactionError("mint quote already issued")
-
-        logger.info(
-            f"Settling bolt11 payment internally: {melt_quote.quote} ->"
-            f" {mint_quote.quote} ({melt_quote.amount} {melt_quote.unit})"
-        )
-
-        # we handle this transaction internally
-        melt_quote.fee_paid = 0
-        melt_quote.paid = True
-        melt_quote.paid_time = int(time.time())
-        await self.crud.update_melt_quote(quote=melt_quote, db=self.db)
-
-        mint_quote.paid = True
-        mint_quote.paid_time = melt_quote.paid_time
-        await self.crud.update_mint_quote(quote=mint_quote, db=self.db)
-
-        return melt_quote
-
-    async def melt(
-        self,
-        *,
-        proofs: List[Proof],
-        quote: str,
-        outputs: Optional[List[BlindedMessage]] = None,
-    ) -> Tuple[str, List[BlindedSignature]]:
-        """Invalidates proofs and pays a Lightning invoice.
-
-        Args:
-            proofs (List[Proof]): Proofs provided for paying the Lightning invoice
-            quote (str): ID of the melt quote.
-            outputs (Optional[List[BlindedMessage]]): Blank outputs for returning overpaid fees to the wallet.
-
-        Raises:
-            e: Lightning payment unsuccessful
-
-        Returns:
-            Tuple[str, List[BlindedMessage]]: Proof of payment and signed outputs for returning overpaid fees to wallet.
-        """
-        # get melt quote and check if it was already paid
-        melt_quote = await self.get_melt_quote(quote_id=quote)
-
-        unit, method = self._verify_and_get_unit_method(
-            melt_quote.unit, melt_quote.method
-        )
-
-        if melt_quote.paid:
-            raise TransactionError("melt quote already paid")
-
-        # make sure that the outputs (for fee return) are in the same unit as the quote
-        if outputs:
-            await self._verify_outputs(outputs, skip_amount_check=True)
-            outputs_unit = self.keysets[outputs[0].id].unit
-            if not melt_quote.unit == outputs_unit.name:
-                raise TransactionError(
-                    f"output unit {outputs_unit.name} does not match quote unit {melt_quote.unit}"
-                )
-
-        # verify that the amount of the input proofs is equal to the amount of the quote
-        total_provided = sum_proofs(proofs)
-        total_needed = melt_quote.amount + (melt_quote.fee_reserve or 0)
-        if not total_provided >= total_needed:
-            raise TransactionError(
-                f"not enough inputs provided for melt. Provided: {total_provided}, needed: {total_needed}"
-            )
-
-        # verify that the amount of the proofs is not larger than the maximum allowed
-        if settings.mint_max_peg_out and total_provided > settings.mint_max_peg_out:
-            raise NotAllowedError(
-                f"Maximum melt amount is {settings.mint_max_peg_out} sat."
-            )
-
-        # verify inputs and their spending conditions
-        # note, we do not verify outputs here, as they are only used for returning overpaid fees
-        # we should have used _verify_outputs here already (see above)
-        await self.verify_inputs_and_outputs(proofs=proofs)
-
-        # set proofs to pending to avoid race conditions
-        await self._set_proofs_pending(proofs, quote_id=melt_quote.quote)
-        try:
-            # settle the transaction internally if there is a mint quote with the same payment request
-            melt_quote = await self.melt_mint_settle_internally(melt_quote)
-            # quote not paid yet (not internal), pay it with the backend
-            if not melt_quote.paid:
-                logger.debug(f"Lightning: pay invoice {melt_quote.request}")
-                payment = await self.backends[method][unit].pay_invoice(
-                    melt_quote, melt_quote.fee_reserve * 1000
-                )
-                logger.debug(
-                    f"Melt – Ok: {payment.ok}: preimage: {payment.preimage},"
-                    f" fee: {payment.fee.str() if payment.fee is not None else 'None'}"
-                )
-                if not payment.ok:
-                    raise LightningError(
-                        f"Lightning payment unsuccessful. {payment.error_message}"
-                    )
-                if payment.fee:
-                    melt_quote.fee_paid = payment.fee.to(
-                        to_unit=unit, round="up"
-                    ).amount
-                if payment.preimage:
-                    melt_quote.proof = payment.preimage
-                # set quote as paid
-                melt_quote.paid = True
-                melt_quote.paid_time = int(time.time())
-                await self.crud.update_melt_quote(quote=melt_quote, db=self.db)
-
-            # melt successful, invalidate proofs
-            await self._invalidate_proofs(proofs=proofs, quote_id=melt_quote.quote)
-
-            # prepare change to compensate wallet for overpaid fees
-            return_promises: List[BlindedSignature] = []
-            if outputs:
-                return_promises = await self._generate_change_promises(
-                    input_amount=total_provided,
-                    output_amount=melt_quote.amount,
-                    output_fee_paid=melt_quote.fee_paid,
-                    outputs=outputs,
-                    keyset=self.keysets[outputs[0].id],
-                )
-
-        except Exception as e:
-            logger.trace(f"Melt exception: {e}")
-            raise e
-        finally:
-            # delete proofs from pending list
-            await self._unset_proofs_pending(proofs)
-
-        return melt_quote.proof or "", return_promises
-
-    async def split(
-        self,
-        *,
-        proofs: List[Proof],
-        outputs: List[BlindedMessage],
-        keyset: Optional[MintKeyset] = None,
-    ):
-        """Consumes proofs and prepares new promises based on the amount split. Used for splitting tokens
-        Before sending or for redeeming tokens for new ones that have been received by another wallet.
-
-        Args:
-            proofs (List[Proof]): Proofs to be invalidated for the split.
-            outputs (List[BlindedMessage]): New outputs that should be signed in return.
-            keyset (Optional[MintKeyset], optional): Keyset to use. Uses default keyset if not given. Defaults to None.
-
-        Raises:
-            Exception: Validation of proofs or outputs failed
-
-        Returns:
-            Tuple[List[BlindSignature],List[BlindSignature]]: Promises on both sides of the split.
-        """
-        logger.trace("split called")
-        # explicitly check that amount of inputs is equal to amount of outputs
-        # note: we check this again in verify_inputs_and_outputs but only if any
-        # outputs are provided at all. To make sure of that before calling
-        # verify_inputs_and_outputs, we check it here.
-        self._verify_equation_balanced(proofs, outputs)
-        # verify spending inputs, outputs, and spending conditions
-        await self.verify_inputs_and_outputs(proofs=proofs, outputs=outputs)
-
-        await self._set_proofs_pending(proofs)
-        try:
-<<<<<<< HEAD
-            # we verify the input and output amount balance here already for
-            # good measure although we do it in verify_inputs_and_outputs again
-            self._verify_equation_balanced(proofs, outputs)
-
-            # verify spending inputs, outputs, and spending conditions
-            await self.verify_inputs_and_outputs(proofs=proofs, outputs=outputs)
-
-=======
->>>>>>> 19de10bf
-            # Mark proofs as used and prepare new promises
-            async with get_db_connection(self.db) as conn:
-                # we do this in a single db transaction
-                await self._invalidate_proofs(proofs=proofs, conn=conn)
-                promises = await self._generate_promises(outputs, keyset, conn)
-
-        except Exception as e:
-            logger.trace(f"split failed: {e}")
-            raise e
-        finally:
-            # delete proofs from pending list
-            await self._unset_proofs_pending(proofs)
-
-        logger.trace("split successful")
-        return promises
-
-    async def restore(
-        self, outputs: List[BlindedMessage]
-    ) -> Tuple[List[BlindedMessage], List[BlindedSignature]]:
-        signatures: List[BlindedSignature] = []
-        return_outputs: List[BlindedMessage] = []
-        async with self.db.connect() as conn:
-            for output in outputs:
-                logger.trace(f"looking for promise: {output}")
-                promise = await self.crud.get_promise(
-                    b_=output.B_, db=self.db, conn=conn
-                )
-                if promise is not None:
-                    # BEGIN backwards compatibility mints pre `m007_proofs_and_promises_store_id`
-                    # add keyset id to promise if not present only if the current keyset
-                    # is the only one ever used
-                    if not promise.id and len(self.keysets) == 1:
-                        promise.id = self.keyset.id
-                    # END backwards compatibility
-                    signatures.append(promise)
-                    return_outputs.append(output)
-                    logger.trace(f"promise found: {promise}")
-        return return_outputs, signatures
-
-    # ------- BLIND SIGNATURES -------
-
-    async def _generate_promises(
-        self,
-        outputs: List[BlindedMessage],
-        keyset: Optional[MintKeyset] = None,
-        conn: Optional[Connection] = None,
-    ) -> list[BlindedSignature]:
-        """Generates a promises (Blind signatures) for given amount and returns a pair (amount, C').
-
-        Important: When a promises is once created it should be considered issued to the user since the user
-        will always be able to restore promises later through the backup restore endpoint. That means that additional
-        checks in the code that might decide not to return these promises should be avoided once this function is
-        called. Only call this function if the transaction is fully validated!
-
-        Args:
-            B_s (List[BlindedMessage]): Blinded secret (point on curve)
-            keyset (Optional[MintKeyset], optional): Which keyset to use. Private keys will be taken from this keyset.
-                If not given will use the keyset of the first output. Defaults to None.
-            conn: (Optional[Connection], optional): Database connection to reuse. Will create a new one if not given. Defaults to None.
-        Returns:
-            list[BlindedSignature]: Generated BlindedSignatures.
-        """
-        promises: List[
-            Tuple[str, PublicKey, int, PublicKey, PrivateKey, PrivateKey]
-        ] = []
-        for output in outputs:
-            B_ = PublicKey(bytes.fromhex(output.B_), raw=True)
-            keyset = keyset or self.keysets[output.id]
-            if output.id not in self.keysets:
-                raise TransactionError(f"keyset {output.id} not found")
-            if output.id not in [
-                keyset.id,
-                keyset.duplicate_keyset_id,
-            ]:
-                raise TransactionError("keyset id does not match output id")
-            if not keyset.active:
-                raise TransactionError("keyset is not active")
-            keyset_id = output.id
-            logger.trace(f"Generating promise with keyset {keyset_id}.")
-            private_key_amount = keyset.private_keys[output.amount]
-            C_, e, s = b_dhke.step2_bob(B_, private_key_amount)
-            promises.append((keyset_id, B_, output.amount, C_, e, s))
-
-        keyset = keyset or self.keyset
-
-        signatures = []
-        async with get_db_connection(self.db, conn) as conn:
-            for promise in promises:
-                keyset_id, B_, amount, C_, e, s = promise
-                logger.trace(f"crud: _generate_promise storing promise for {amount}")
-                await self.crud.store_promise(
-                    amount=amount,
-                    id=keyset_id,
-                    b_=B_.serialize().hex(),
-                    c_=C_.serialize().hex(),
-                    e=e.serialize(),
-                    s=s.serialize(),
-                    db=self.db,
-                    conn=conn,
-                )
-                logger.trace(f"crud: _generate_promise stored promise for {amount}")
-                signature = BlindedSignature(
-                    id=keyset_id,
-                    amount=amount,
-                    C_=C_.serialize().hex(),
-                    dleq=DLEQ(e=e.serialize(), s=s.serialize()),
-                )
-                signatures.append(signature)
-            return signatures
-
-    # ------- PROOFS -------
-
-    async def load_used_proofs(self) -> None:
-        """Load all used proofs from database."""
-        if not settings.mint_cache_secrets:
-            raise Exception("MINT_CACHE_SECRETS must be set to TRUE")
-        logger.debug("Loading used proofs into memory")
-        spent_proofs_list = await self.crud.get_spent_proofs(db=self.db) or []
-        logger.debug(f"Loaded {len(spent_proofs_list)} used proofs")
-        self.spent_proofs = {p.Y: p for p in spent_proofs_list}
-
-    async def check_proofs_state(self, Ys: List[str]) -> List[ProofState]:
-        """Checks if provided proofs are spend or are pending.
-        Used by wallets to check if their proofs have been redeemed by a receiver or they are still in-flight in a transaction.
-
-        Returns two lists that are in the same order as the provided proofs. Wallet must match the list
-        to the proofs they have provided in order to figure out which proof is spendable or pending
-        and which isn't.
-
-        Args:
-            Ys (List[str]): List of Y's of proofs to check
-
-        Returns:
-            List[bool]: List of which proof is still spendable (True if still spendable, else False)
-            List[bool]: List of which proof are pending (True if pending, else False)
-        """
-        states: List[ProofState] = []
-        proofs_spent = await self._get_proofs_spent(Ys)
-        proofs_pending = await self._get_proofs_pending(Ys)
-        for Y in Ys:
-            if Y not in proofs_spent and Y not in proofs_pending:
-                states.append(ProofState(Y=Y, state=SpentState.unspent))
-            elif Y not in proofs_spent and Y in proofs_pending:
-                states.append(ProofState(Y=Y, state=SpentState.pending))
-            else:
-                states.append(
-                    ProofState(
-                        Y=Y,
-                        state=SpentState.spent,
-                        witness=proofs_spent[Y].witness,
-                    )
-                )
-        return states
-
-    async def _set_proofs_pending(
-        self, proofs: List[Proof], quote_id: Optional[str] = None
-    ) -> None:
-        """If none of the proofs is in the pending table (_validate_proofs_pending), adds proofs to
-        the list of pending proofs or removes them. Used as a mutex for proofs.
-
-        Args:
-            proofs (List[Proof]): Proofs to add to pending table.
-            quote_id (Optional[str]): Melt quote ID. If it is not set, we assume the pending tokens to be from a swap.
-
-        Raises:
-            Exception: At least one proof already in pending table.
-        """
-        # first we check whether these proofs are pending already
-        async with self.proofs_pending_lock:
-            async with self.db.connect() as conn:
-                await self._validate_proofs_pending(proofs, conn)
-                try:
-                    for p in proofs:
-                        await self.crud.set_proof_pending(
-                            proof=p, db=self.db, quote_id=quote_id, conn=conn
-                        )
-                except Exception as e:
-                    logger.error(f"Failed to set proofs pending: {e}")
-                    raise TransactionError("Failed to set proofs pending.")
-
-    async def _unset_proofs_pending(self, proofs: List[Proof]) -> None:
-        """Deletes proofs from pending table.
-
-        Args:
-            proofs (List[Proof]): Proofs to delete.
-        """
-        async with self.proofs_pending_lock:
-            async with self.db.connect() as conn:
-                for p in proofs:
-                    await self.crud.unset_proof_pending(proof=p, db=self.db, conn=conn)
-
-    async def _validate_proofs_pending(
-        self, proofs: List[Proof], conn: Optional[Connection] = None
-    ) -> None:
-        """Checks if any of the provided proofs is in the pending proofs table.
-
-        Args:
-            proofs (List[Proof]): Proofs to check.
-
-        Raises:
-            Exception: At least one of the proofs is in the pending table.
-        """
-        if not (
-            len(
-                await self.crud.get_proofs_pending(
-                    Ys=[p.Y for p in proofs], db=self.db, conn=conn
-                )
-            )
-            == 0
-        ):
-            raise TransactionError("proofs are pending.")
+import asyncio
+import copy
+import time
+from typing import Dict, List, Mapping, Optional, Tuple
+
+import bolt11
+from loguru import logger
+
+from ..core.base import (
+    DLEQ,
+    Amount,
+    BlindedMessage,
+    BlindedSignature,
+    MeltQuote,
+    Method,
+    MintKeyset,
+    MintQuote,
+    Proof,
+    ProofState,
+    SpentState,
+    Unit,
+)
+from ..core.crypto import b_dhke
+from ..core.crypto.aes import AESCipher
+from ..core.crypto.keys import (
+    derive_keyset_id,
+    derive_keyset_id_deprecated,
+    derive_pubkey,
+    random_hash,
+)
+from ..core.crypto.secp import PrivateKey, PublicKey
+from ..core.db import Connection, Database, get_db_connection
+from ..core.errors import (
+    CashuError,
+    KeysetError,
+    KeysetNotFoundError,
+    LightningError,
+    NotAllowedError,
+    QuoteNotPaidError,
+    TransactionError,
+)
+from ..core.helpers import sum_proofs
+from ..core.models import (
+    PostMeltQuoteRequest,
+    PostMeltQuoteResponse,
+    PostMintQuoteRequest,
+)
+from ..core.settings import settings
+from ..core.split import amount_split
+from ..lightning.base import (
+    InvoiceResponse,
+    LightningBackend,
+    PaymentQuoteResponse,
+    PaymentStatus,
+)
+from ..mint.crud import LedgerCrudSqlite
+from .conditions import LedgerSpendingConditions
+from .verification import LedgerVerification
+
+
+class Ledger(LedgerVerification, LedgerSpendingConditions):
+    backends: Mapping[Method, Mapping[Unit, LightningBackend]] = {}
+    locks: Dict[str, asyncio.Lock] = {}  # holds multiprocessing locks
+    proofs_pending_lock: asyncio.Lock = (
+        asyncio.Lock()
+    )  # holds locks for proofs_pending database
+    keysets: Dict[str, MintKeyset] = {}
+
+    def __init__(
+        self,
+        db: Database,
+        seed: str,
+        backends: Mapping[Method, Mapping[Unit, LightningBackend]],
+        seed_decryption_key: Optional[str] = None,
+        derivation_path="",
+        crud=LedgerCrudSqlite(),
+    ):
+        if not seed:
+            raise Exception("seed not set")
+
+        # decrypt seed if seed_decryption_key is set
+        try:
+            self.seed = (
+                AESCipher(seed_decryption_key).decrypt(seed)
+                if seed_decryption_key
+                else seed
+            )
+        except Exception as e:
+            raise Exception(
+                f"Could not decrypt seed. Make sure that the seed is correct and the decryption key is set. {e}"
+            )
+        self.derivation_path = derivation_path
+
+        self.db = db
+        self.crud = crud
+        self.backends = backends
+        self.pubkey = derive_pubkey(self.seed)
+        self.spent_proofs: Dict[str, Proof] = {}
+
+    # ------- STARTUP -------
+
+    async def startup_ledger(self):
+        await self._startup_ledger()
+        await self._check_pending_proofs_and_melt_quotes()
+
+    async def _startup_ledger(self):
+        if settings.mint_cache_secrets:
+            await self.load_used_proofs()
+        await self.init_keysets()
+
+        for derivation_path in settings.mint_derivation_path_list:
+            await self.activate_keyset(derivation_path=derivation_path)
+
+        for method in self.backends:
+            for unit in self.backends[method]:
+                logger.info(
+                    f"Using {self.backends[method][unit].__class__.__name__} backend for"
+                    f" method: '{method.name}' and unit: '{unit.name}'"
+                )
+                status = await self.backends[method][unit].status()
+                if status.error_message:
+                    logger.warning(
+                        "The backend for"
+                        f" {self.backends[method][unit].__class__.__name__} isn't"
+                        f" working properly: '{status.error_message}'",
+                        RuntimeWarning,
+                    )
+                logger.info(f"Backend balance: {status.balance} {unit.name}")
+
+        logger.info(f"Data dir: {settings.cashu_dir}")
+
+    async def _check_pending_proofs_and_melt_quotes(self):
+        """Startup routine that checks all pending proofs for their melt state and either invalidates
+        them for a successful melt or deletes them if the melt failed.
+        """
+        # get all pending melt quotes
+        melt_quotes = await self.crud.get_all_melt_quotes_from_pending_proofs(
+            db=self.db
+        )
+        if not melt_quotes:
+            return
+        for quote in melt_quotes:
+            # get pending proofs for quote
+            pending_proofs = await self.crud.get_pending_proofs_for_quote(
+                quote_id=quote.quote, db=self.db
+            )
+            # check with the backend whether the quote has been paid during downtime
+            payment = await self.backends[Method[quote.method]][
+                Unit[quote.unit]
+            ].get_payment_status(quote.checking_id)
+            if payment.paid:
+                logger.info(f"Melt quote {quote.quote} state: paid")
+                quote.paid_time = int(time.time())
+                quote.paid = True
+                if payment.fee:
+                    quote.fee_paid = payment.fee.to(Unit[quote.unit]).amount
+                quote.proof = payment.preimage or ""
+                await self.crud.update_melt_quote(quote=quote, db=self.db)
+                # invalidate proofs
+                await self._invalidate_proofs(
+                    proofs=pending_proofs, quote_id=quote.quote
+                )
+                # unset pending
+                await self._unset_proofs_pending(pending_proofs)
+            elif payment.failed:
+                logger.info(f"Melt quote {quote.quote} state: failed")
+
+                # unset pending
+                await self._unset_proofs_pending(pending_proofs)
+            elif payment.pending:
+                logger.info(f"Melt quote {quote.quote} state: pending")
+                pass
+            else:
+                logger.error("Melt quote state unknown")
+                pass
+
+    # ------- KEYS -------
+
+    async def activate_keyset(
+        self,
+        *,
+        derivation_path: str,
+        seed: Optional[str] = None,
+        version: Optional[str] = None,
+        autosave=True,
+    ) -> MintKeyset:
+        """Load the keyset for a derivation path if it already exists. If not generate new one and store in the db.
+
+        Args:
+            derivation_path (_type_): Derivation path from which the keyset is generated.
+            autosave (bool, optional): Store newly-generated keyset if not already in database. Defaults to True.
+
+        Returns:
+            MintKeyset: Keyset
+        """
+        if not derivation_path:
+            raise Exception("derivation path not set")
+        seed = seed or self.seed
+        tmp_keyset_local = MintKeyset(
+            seed=seed,
+            derivation_path=derivation_path,
+            version=version or settings.version,
+        )
+        logger.debug(
+            f"Activating keyset for derivation path {derivation_path} with id"
+            f" {tmp_keyset_local.id}."
+        )
+        # load the keyset from db
+        logger.trace(f"crud: loading keyset for {derivation_path}")
+        tmp_keysets_local: List[MintKeyset] = await self.crud.get_keyset(
+            id=tmp_keyset_local.id, db=self.db
+        )
+        logger.trace(f"crud: loaded {len(tmp_keysets_local)} keysets")
+        if tmp_keysets_local:
+            # we have a keyset with this derivation path in the database
+            keyset = tmp_keysets_local[0]
+        else:
+            # no keyset for this derivation path yet
+            # we create a new keyset (keys will be generated at instantiation)
+            keyset = MintKeyset(
+                seed=seed or self.seed,
+                derivation_path=derivation_path,
+                version=version or settings.version,
+            )
+            logger.debug(f"Generated new keyset {keyset.id}.")
+            if autosave:
+                logger.debug(f"crud: storing new keyset {keyset.id}.")
+                await self.crud.store_keyset(keyset=keyset, db=self.db)
+                logger.trace(f"crud: stored new keyset {keyset.id}.")
+
+        # activate this keyset
+        keyset.active = True
+        # load the new keyset in self.keysets
+        self.keysets[keyset.id] = keyset
+
+        # BEGIN BACKWARDS COMPATIBILITY < 0.15.0
+        # set the deprecated id
+        if not keyset.public_keys:
+            raise KeysetError("no public keys for this keyset")
+        keyset.duplicate_keyset_id = derive_keyset_id_deprecated(keyset.public_keys)
+        # END BACKWARDS COMPATIBILITY < 0.15.0
+
+        logger.debug(f"Loaded keyset {keyset.id}")
+        return keyset
+
+    async def init_keysets(
+        self, autosave: bool = True, duplicate_keysets: Optional[bool] = None
+    ) -> None:
+        """Initializes all keysets of the mint from the db. Loads all past keysets from db
+        and generate their keys. Then activate the current keyset set by self.derivation_path.
+
+        Args:
+            autosave (bool, optional): Whether the current keyset should be saved if it is
+                not in the database yet. Will be passed to `self.activate_keyset` where it is
+                generated from `self.derivation_path`. Defaults to True.
+            duplicate_keysets (bool, optional): Whether to duplicate new keysets and compute
+                their old keyset id, and duplicate old keysets and compute their new keyset id.
+                Defaults to False.
+        """
+        # load all past keysets from db, the keys will be generated at instantiation
+        tmp_keysets: List[MintKeyset] = await self.crud.get_keyset(db=self.db)
+
+        # add keysets from db to memory
+        for k in tmp_keysets:
+            self.keysets[k.id] = k
+
+        logger.info(f"Loaded {len(self.keysets)} keysets from database.")
+
+        # activate the current keyset set by self.derivation_path
+        if self.derivation_path:
+            self.keyset = await self.activate_keyset(
+                derivation_path=self.derivation_path, autosave=autosave
+            )
+            logger.info(f"Current keyset: {self.keyset.id}")
+
+        # check that we have a least one active keyset
+        if not any([k.active for k in self.keysets.values()]):
+            raise KeysetError("No active keyset found.")
+
+        # BEGIN BACKWARDS COMPATIBILITY < 0.15.0
+        # we duplicate new keysets and compute their old keyset id, and
+        # we duplicate old keysets and compute their new keyset id
+        if duplicate_keysets is not False and (
+            settings.mint_duplicate_old_keysets or duplicate_keysets
+        ):
+            for _, keyset in copy.copy(self.keysets).items():
+                # if keyset.version_tuple >= (0, 15, 3) and not duplicate_keysets:
+                #     # we do not duplicate keysets from version 0.15.3 and above if not forced by duplicate_keysets
+                #     continue
+                keyset_copy = copy.copy(keyset)
+                if not keyset_copy.public_keys:
+                    raise KeysetError("no public keys for this keyset")
+                if keyset.version_tuple >= (0, 15):
+                    keyset_copy.id = derive_keyset_id_deprecated(
+                        keyset_copy.public_keys
+                    )
+                else:
+                    keyset_copy.id = derive_keyset_id(keyset_copy.public_keys)
+                keyset_copy.duplicate_keyset_id = keyset.id
+                self.keysets[keyset_copy.id] = keyset_copy
+                # remember which keyset this keyset was duplicated from
+                logger.debug(f"Duplicated keyset id {keyset.id} -> {keyset_copy.id}")
+        # END BACKWARDS COMPATIBILITY < 0.15.0
+
+    def get_keyset(self, keyset_id: Optional[str] = None) -> Dict[int, str]:
+        """Returns a dictionary of hex public keys of a specific keyset for each supported amount"""
+        if keyset_id and keyset_id not in self.keysets:
+            raise KeysetNotFoundError()
+        keyset = self.keysets[keyset_id] if keyset_id else self.keyset
+        if not keyset.public_keys:
+            raise KeysetError("no public keys for this keyset")
+        return {a: p.serialize().hex() for a, p in keyset.public_keys.items()}
+
+    async def get_balance(self) -> int:
+        """Returns the balance of the mint."""
+        return await self.crud.get_balance(db=self.db)
+
+    # ------- ECASH -------
+
+    async def _invalidate_proofs(
+        self,
+        *,
+        proofs: List[Proof],
+        quote_id: Optional[str] = None,
+        conn: Optional[Connection] = None,
+    ) -> None:
+        """Adds proofs to the set of spent proofs and stores them in the db.
+
+        Args:
+            proofs (List[Proof]): Proofs to add to known secret table.
+            conn: (Optional[Connection], optional): Database connection to reuse. Will create a new one if not given. Defaults to None.
+        """
+        self.spent_proofs.update({p.Y: p for p in proofs})
+        async with get_db_connection(self.db, conn) as conn:
+            # store in db
+            for p in proofs:
+                await self.crud.invalidate_proof(
+                    proof=p, db=self.db, quote_id=quote_id, conn=conn
+                )
+
+    async def _generate_change_promises(
+        self,
+        input_amount: int,
+        output_amount: int,
+        output_fee_paid: int,
+        outputs: Optional[List[BlindedMessage]],
+        keyset: Optional[MintKeyset] = None,
+    ) -> List[BlindedSignature]:
+        """Generates a set of new promises (blinded signatures) from a set of blank outputs
+        (outputs with no or ignored amount) by looking at the difference between the Lightning
+        fee reserve provided by the wallet and the actual Lightning fee paid by the mint.
+
+        If there is a positive difference, produces maximum `n_return_outputs` new outputs
+        with values close or equal to the fee difference. If the given number of `outputs` matches
+        the equation defined in NUT-08, we can be sure to return the overpaid fee perfectly.
+        Otherwise, a smaller amount will be returned.
+
+        Args:
+            input_amount (int): Amount of the proofs provided by the client.
+            output_amount (int): Amount of the melt request to be paid.
+            output_fee_paid (int): Actually paid melt network fees.
+            outputs (Optional[List[BlindedMessage]]): Outputs to sign for returning the overpaid fees.
+
+        Raises:
+            Exception: Output validation failed.
+
+        Returns:
+            List[BlindedSignature]: Signatures on the outputs.
+        """
+        # we make sure that the fee is positive
+        user_fee_paid = input_amount - output_amount
+        overpaid_fee = user_fee_paid - output_fee_paid
+        logger.debug(
+            f"Lightning fee was: {output_fee_paid}. User paid: {user_fee_paid}. "
+            f"Returning difference: {overpaid_fee}."
+        )
+
+        if overpaid_fee > 0 and outputs is not None:
+            return_amounts = amount_split(overpaid_fee)
+
+            # We return at most as many outputs as were provided or as many as are
+            # required to pay back the overpaid fee.
+            n_return_outputs = min(len(outputs), len(return_amounts))
+
+            # we only need as many outputs as we have change to return
+            outputs = outputs[:n_return_outputs]
+            # we sort the return_amounts in descending order so we only
+            # take the largest values in the next step
+            return_amounts_sorted = sorted(return_amounts, reverse=True)
+            # we need to imprint these amounts into the blanket outputs
+            for i in range(len(outputs)):
+                outputs[i].amount = return_amounts_sorted[i]  # type: ignore
+            if not self._verify_no_duplicate_outputs(outputs):
+                raise TransactionError("duplicate promises.")
+            return_promises = await self._generate_promises(outputs, keyset)
+            return return_promises
+        else:
+            return []
+
+    # ------- TRANSACTIONS -------
+
+    async def mint_quote(self, quote_request: PostMintQuoteRequest) -> MintQuote:
+        """Creates a mint quote and stores it in the database.
+
+        Args:
+            quote_request (PostMintQuoteRequest): Mint quote request.
+
+        Raises:
+            Exception: Quote creation failed.
+
+        Returns:
+            MintQuote: Mint quote object.
+        """
+        logger.trace("called request_mint")
+        if not quote_request.amount > 0:
+            raise TransactionError("amount must be positive")
+        if settings.mint_max_peg_in and quote_request.amount > settings.mint_max_peg_in:
+            raise NotAllowedError(
+                f"Maximum mint amount is {settings.mint_max_peg_in} sat."
+            )
+        if settings.mint_peg_out_only:
+            raise NotAllowedError("Mint does not allow minting new tokens.")
+
+        unit, method = self._verify_and_get_unit_method(
+            quote_request.unit, Method.bolt11.name
+        )
+
+        if settings.mint_max_balance:
+            balance = await self.get_balance()
+            if balance + quote_request.amount > settings.mint_max_balance:
+                raise NotAllowedError("Mint has reached maximum balance.")
+
+        logger.trace(f"requesting invoice for {unit.str(quote_request.amount)}")
+        invoice_response: InvoiceResponse = await self.backends[method][
+            unit
+        ].create_invoice(Amount(unit=unit, amount=quote_request.amount))
+        logger.trace(
+            f"got invoice {invoice_response.payment_request} with checking id"
+            f" {invoice_response.checking_id}"
+        )
+
+        if not (invoice_response.payment_request and invoice_response.checking_id):
+            raise LightningError("could not fetch bolt11 payment request from backend")
+
+        # get invoice expiry time
+        invoice_obj = bolt11.decode(invoice_response.payment_request)
+
+        # NOTE: we normalize the request to lowercase to avoid case sensitivity
+        # This works with Lightning but might not work with other methods
+        request = invoice_response.payment_request.lower()
+
+        expiry = None
+        if invoice_obj.expiry is not None:
+            expiry = invoice_obj.date + invoice_obj.expiry
+
+        quote = MintQuote(
+            quote=random_hash(),
+            method=method.name,
+            request=request,
+            checking_id=invoice_response.checking_id,
+            unit=quote_request.unit,
+            amount=quote_request.amount,
+            issued=False,
+            paid=False,
+            created_time=int(time.time()),
+            expiry=expiry,
+        )
+        await self.crud.store_mint_quote(
+            quote=quote,
+            db=self.db,
+        )
+        return quote
+
+    async def get_mint_quote(self, quote_id: str) -> MintQuote:
+        """Returns a mint quote. If the quote is not paid, checks with the backend if the associated request is paid.
+
+        Args:
+            quote_id (str): ID of the mint quote.
+
+        Raises:
+            Exception: Quote not found.
+
+        Returns:
+            MintQuote: Mint quote object.
+        """
+        quote = await self.crud.get_mint_quote(quote_id=quote_id, db=self.db)
+        if not quote:
+            raise Exception("quote not found")
+
+        unit, method = self._verify_and_get_unit_method(quote.unit, quote.method)
+
+        if not quote.paid:
+            if not quote.checking_id:
+                raise CashuError("quote has no checking id")
+            logger.trace(f"Lightning: checking invoice {quote.checking_id}")
+            status: PaymentStatus = await self.backends[method][
+                unit
+            ].get_invoice_status(quote.checking_id)
+            if status.paid:
+                logger.trace(f"Setting quote {quote_id} as paid")
+                quote.paid = True
+                quote.paid_time = int(time.time())
+                await self.crud.update_mint_quote(quote=quote, db=self.db)
+
+        return quote
+
+    async def mint(
+        self,
+        *,
+        outputs: List[BlindedMessage],
+        quote_id: str,
+    ) -> List[BlindedSignature]:
+        """Mints new coins if quote with `quote_id` was paid. Ingest blind messages `outputs` and returns blind signatures `promises`.
+
+        Args:
+            outputs (List[BlindedMessage]): Outputs (blinded messages) to sign.
+            quote_id (str): Mint quote id.
+            keyset (Optional[MintKeyset], optional): Keyset to use. If not provided, uses active keyset. Defaults to None.
+
+        Raises:
+            Exception: Validation of outputs failed.
+            Exception: Quote not paid.
+            Exception: Quote already issued.
+            Exception: Quote expired.
+            Exception: Amount to mint does not match quote amount.
+
+        Returns:
+            List[BlindedSignature]: Signatures on the outputs.
+        """
+        logger.trace("called mint")
+        await self._verify_outputs(outputs)
+        sum_amount_outputs = sum([b.amount for b in outputs])
+
+        output_units = set([k.unit for k in [self.keysets[o.id] for o in outputs]])
+        if not len(output_units) == 1:
+            raise TransactionError("outputs have different units")
+        output_unit = list(output_units)[0]
+
+        self.locks[quote_id] = (
+            self.locks.get(quote_id) or asyncio.Lock()
+        )  # create a new lock if it doesn't exist
+        async with self.locks[quote_id]:
+            quote = await self.get_mint_quote(quote_id=quote_id)
+
+            if not quote.paid:
+                raise QuoteNotPaidError()
+            if quote.issued:
+                raise TransactionError("quote already issued")
+            if not quote.unit == output_unit.name:
+                raise TransactionError("quote unit does not match output unit")
+            if not quote.amount == sum_amount_outputs:
+                raise TransactionError("amount to mint does not match quote amount")
+            if quote.expiry and quote.expiry > int(time.time()):
+                raise TransactionError("quote expired")
+
+            promises = await self._generate_promises(outputs)
+            logger.trace("generated promises")
+
+            logger.trace(f"crud: setting quote {quote_id} as issued")
+            quote.issued = True
+            await self.crud.update_mint_quote(quote=quote, db=self.db)
+        del self.locks[quote_id]
+        return promises
+
+    async def melt_quote(
+        self, melt_quote: PostMeltQuoteRequest
+    ) -> PostMeltQuoteResponse:
+        """Creates a melt quote and stores it in the database.
+
+        Args:
+            melt_quote (PostMeltQuoteRequest): Melt quote request.
+
+        Raises:
+            Exception: Quote invalid.
+            Exception: Quote already paid.
+            Exception: Quote already issued.
+
+        Returns:
+            PostMeltQuoteResponse: Melt quote response.
+        """
+        unit, method = self._verify_and_get_unit_method(
+            melt_quote.unit, Method.bolt11.name
+        )
+
+        # NOTE: we normalize the request to lowercase to avoid case sensitivity
+        # This works with Lightning but might not work with other methods
+        request = melt_quote.request.lower()
+
+        # check if there is a mint quote with the same payment request
+        # so that we would be able to handle the transaction internally
+        # and therefore respond with internal transaction fees (0 for now)
+        mint_quote = await self.crud.get_mint_quote_by_request(
+            request=request, db=self.db
+        )
+        if mint_quote:
+            if not request == mint_quote.request:
+                raise TransactionError("bolt11 requests do not match")
+            if not mint_quote.unit == melt_quote.unit:
+                raise TransactionError("units do not match")
+            if not mint_quote.method == method.name:
+                raise TransactionError("methods do not match")
+            if mint_quote.paid:
+                raise TransactionError("mint quote already paid")
+            if mint_quote.issued:
+                raise TransactionError("mint quote already issued")
+            if not mint_quote.checking_id:
+                raise TransactionError("mint quote has no checking id")
+
+            payment_quote = PaymentQuoteResponse(
+                checking_id=mint_quote.checking_id,
+                amount=Amount(unit, mint_quote.amount),
+                fee=Amount(unit, amount=0),
+            )
+            logger.info(
+                f"Issuing internal melt quote: {request} ->"
+                f" {mint_quote.quote} ({mint_quote.amount} {mint_quote.unit})"
+            )
+        else:
+            # not internal, get payment quote by backend
+            payment_quote = await self.backends[method][unit].get_payment_quote(request)
+            if not payment_quote.checking_id:
+                raise TransactionError("quote has no checking id")
+            # make sure the backend returned the amount with a correct unit
+            if not payment_quote.amount.unit == unit:
+                raise TransactionError("payment quote amount units do not match")
+            # fee from the backend must be in the same unit as the amount
+            if not payment_quote.fee.unit == unit:
+                raise TransactionError("payment quote fee units do not match")
+
+        # We assume that the request is a bolt11 invoice, this works since we
+        # support only the bol11 method for now.
+        invoice_obj = bolt11.decode(melt_quote.request)
+        if not invoice_obj.amount_msat:
+            raise TransactionError("invoice has no amount.")
+        # we set the expiry of this quote to the expiry of the bolt11 invoice
+        expiry = None
+        if invoice_obj.expiry is not None:
+            expiry = invoice_obj.date + invoice_obj.expiry
+
+        quote = MeltQuote(
+            quote=random_hash(),
+            method=method.name,
+            request=request,
+            checking_id=payment_quote.checking_id,
+            unit=unit.name,
+            amount=payment_quote.amount.to(unit).amount,
+            paid=False,
+            fee_reserve=payment_quote.fee.to(unit).amount,
+            created_time=int(time.time()),
+            expiry=expiry,
+        )
+        await self.crud.store_melt_quote(quote=quote, db=self.db)
+        return PostMeltQuoteResponse(
+            quote=quote.quote,
+            amount=quote.amount,
+            fee_reserve=quote.fee_reserve,
+            paid=quote.paid,
+            expiry=quote.expiry,
+        )
+
+    async def get_melt_quote(
+        self, quote_id: str, check_quote_with_backend: bool = False
+    ) -> MeltQuote:
+        """Returns a melt quote.
+
+        If melt quote is not paid yet and `check_quote_with_backend` is set to `True`,
+        checks with the backend for the state of the payment request. If the backend
+        says that the quote has been paid, updates the melt quote in the database.
+
+        Args:
+            quote_id (str): ID of the melt quote.
+            check_quote_with_backend (bool, optional): Whether to check the state of the payment request with the backend. Defaults to False.
+
+        Raises:
+            Exception: Quote not found.
+
+        Returns:
+            MeltQuote: Melt quote object.
+        """
+        melt_quote = await self.crud.get_melt_quote(quote_id=quote_id, db=self.db)
+        if not melt_quote:
+            raise Exception("quote not found")
+
+        unit, method = self._verify_and_get_unit_method(
+            melt_quote.unit, melt_quote.method
+        )
+
+        # we only check the state with the backend if there is no associated internal
+        # mint quote for this melt quote
+        mint_quote = await self.crud.get_mint_quote_by_request(
+            request=melt_quote.request, db=self.db
+        )
+
+        if not melt_quote.paid and not mint_quote and check_quote_with_backend:
+            logger.trace(
+                "Lightning: checking outgoing Lightning payment"
+                f" {melt_quote.checking_id}"
+            )
+            status: PaymentStatus = await self.backends[method][
+                unit
+            ].get_payment_status(melt_quote.checking_id)
+            if status.paid:
+                logger.trace(f"Setting quote {quote_id} as paid")
+                melt_quote.paid = True
+                if status.fee:
+                    melt_quote.fee_paid = status.fee.to(unit).amount
+                if status.preimage:
+                    melt_quote.proof = status.preimage
+                melt_quote.paid_time = int(time.time())
+                await self.crud.update_melt_quote(quote=melt_quote, db=self.db)
+
+        return melt_quote
+
+    async def melt_mint_settle_internally(self, melt_quote: MeltQuote) -> MeltQuote:
+        """Settles a melt quote internally if there is a mint quote with the same payment request.
+
+        Args:
+            melt_quote (MeltQuote): Melt quote to settle.
+
+        Raises:
+            Exception: Melt quote already paid.
+            Exception: Melt quote already issued.
+
+        Returns:
+            MeltQuote: Settled melt quote.
+        """
+        # first we check if there is a mint quote with the same payment request
+        # so that we can handle the transaction internally without the backend
+        mint_quote = await self.crud.get_mint_quote_by_request(
+            request=melt_quote.request, db=self.db
+        )
+        if not mint_quote:
+            return melt_quote
+        # we settle the transaction internally
+        if melt_quote.paid:
+            raise TransactionError("melt quote already paid")
+
+        # verify amounts from bolt11 invoice
+        bolt11_request = melt_quote.request
+        invoice_obj = bolt11.decode(bolt11_request)
+
+        if not invoice_obj.amount_msat:
+            raise TransactionError("invoice has no amount.")
+        if not mint_quote.amount == melt_quote.amount:
+            raise TransactionError("amounts do not match")
+        if not bolt11_request == mint_quote.request:
+            raise TransactionError("bolt11 requests do not match")
+        if not mint_quote.unit == melt_quote.unit:
+            raise TransactionError("units do not match")
+        if not mint_quote.method == melt_quote.method:
+            raise TransactionError("methods do not match")
+        if mint_quote.paid:
+            raise TransactionError("mint quote already paid")
+        if mint_quote.issued:
+            raise TransactionError("mint quote already issued")
+
+        logger.info(
+            f"Settling bolt11 payment internally: {melt_quote.quote} ->"
+            f" {mint_quote.quote} ({melt_quote.amount} {melt_quote.unit})"
+        )
+
+        # we handle this transaction internally
+        melt_quote.fee_paid = 0
+        melt_quote.paid = True
+        melt_quote.paid_time = int(time.time())
+        await self.crud.update_melt_quote(quote=melt_quote, db=self.db)
+
+        mint_quote.paid = True
+        mint_quote.paid_time = melt_quote.paid_time
+        await self.crud.update_mint_quote(quote=mint_quote, db=self.db)
+
+        return melt_quote
+
+    async def melt(
+        self,
+        *,
+        proofs: List[Proof],
+        quote: str,
+        outputs: Optional[List[BlindedMessage]] = None,
+    ) -> Tuple[str, List[BlindedSignature]]:
+        """Invalidates proofs and pays a Lightning invoice.
+
+        Args:
+            proofs (List[Proof]): Proofs provided for paying the Lightning invoice
+            quote (str): ID of the melt quote.
+            outputs (Optional[List[BlindedMessage]]): Blank outputs for returning overpaid fees to the wallet.
+
+        Raises:
+            e: Lightning payment unsuccessful
+
+        Returns:
+            Tuple[str, List[BlindedMessage]]: Proof of payment and signed outputs for returning overpaid fees to wallet.
+        """
+        # get melt quote and check if it was already paid
+        melt_quote = await self.get_melt_quote(quote_id=quote)
+
+        unit, method = self._verify_and_get_unit_method(
+            melt_quote.unit, melt_quote.method
+        )
+
+        if melt_quote.paid:
+            raise TransactionError("melt quote already paid")
+
+        # make sure that the outputs (for fee return) are in the same unit as the quote
+        if outputs:
+            await self._verify_outputs(outputs, skip_amount_check=True)
+            outputs_unit = self.keysets[outputs[0].id].unit
+            if not melt_quote.unit == outputs_unit.name:
+                raise TransactionError(
+                    f"output unit {outputs_unit.name} does not match quote unit {melt_quote.unit}"
+                )
+
+        # verify that the amount of the input proofs is equal to the amount of the quote
+        total_provided = sum_proofs(proofs)
+        total_needed = melt_quote.amount + (melt_quote.fee_reserve or 0)
+        if not total_provided >= total_needed:
+            raise TransactionError(
+                f"not enough inputs provided for melt. Provided: {total_provided}, needed: {total_needed}"
+            )
+
+        # verify that the amount of the proofs is not larger than the maximum allowed
+        if settings.mint_max_peg_out and total_provided > settings.mint_max_peg_out:
+            raise NotAllowedError(
+                f"Maximum melt amount is {settings.mint_max_peg_out} sat."
+            )
+
+        # verify inputs and their spending conditions
+        # note, we do not verify outputs here, as they are only used for returning overpaid fees
+        # we should have used _verify_outputs here already (see above)
+        await self.verify_inputs_and_outputs(proofs=proofs)
+
+        # set proofs to pending to avoid race conditions
+        await self._set_proofs_pending(proofs, quote_id=melt_quote.quote)
+        try:
+            # settle the transaction internally if there is a mint quote with the same payment request
+            melt_quote = await self.melt_mint_settle_internally(melt_quote)
+            # quote not paid yet (not internal), pay it with the backend
+            if not melt_quote.paid:
+                logger.debug(f"Lightning: pay invoice {melt_quote.request}")
+                payment = await self.backends[method][unit].pay_invoice(
+                    melt_quote, melt_quote.fee_reserve * 1000
+                )
+                logger.debug(
+                    f"Melt – Ok: {payment.ok}: preimage: {payment.preimage},"
+                    f" fee: {payment.fee.str() if payment.fee is not None else 'None'}"
+                )
+                if not payment.ok:
+                    raise LightningError(
+                        f"Lightning payment unsuccessful. {payment.error_message}"
+                    )
+                if payment.fee:
+                    melt_quote.fee_paid = payment.fee.to(
+                        to_unit=unit, round="up"
+                    ).amount
+                if payment.preimage:
+                    melt_quote.proof = payment.preimage
+                # set quote as paid
+                melt_quote.paid = True
+                melt_quote.paid_time = int(time.time())
+                await self.crud.update_melt_quote(quote=melt_quote, db=self.db)
+
+            # melt successful, invalidate proofs
+            await self._invalidate_proofs(proofs=proofs, quote_id=melt_quote.quote)
+
+            # prepare change to compensate wallet for overpaid fees
+            return_promises: List[BlindedSignature] = []
+            if outputs:
+                return_promises = await self._generate_change_promises(
+                    input_amount=total_provided,
+                    output_amount=melt_quote.amount,
+                    output_fee_paid=melt_quote.fee_paid,
+                    outputs=outputs,
+                    keyset=self.keysets[outputs[0].id],
+                )
+
+        except Exception as e:
+            logger.trace(f"Melt exception: {e}")
+            raise e
+        finally:
+            # delete proofs from pending list
+            await self._unset_proofs_pending(proofs)
+
+        return melt_quote.proof or "", return_promises
+
+    async def split(
+        self,
+        *,
+        proofs: List[Proof],
+        outputs: List[BlindedMessage],
+        keyset: Optional[MintKeyset] = None,
+    ):
+        """Consumes proofs and prepares new promises based on the amount split. Used for splitting tokens
+        Before sending or for redeeming tokens for new ones that have been received by another wallet.
+
+        Args:
+            proofs (List[Proof]): Proofs to be invalidated for the split.
+            outputs (List[BlindedMessage]): New outputs that should be signed in return.
+            keyset (Optional[MintKeyset], optional): Keyset to use. Uses default keyset if not given. Defaults to None.
+
+        Raises:
+            Exception: Validation of proofs or outputs failed
+
+        Returns:
+            Tuple[List[BlindSignature],List[BlindSignature]]: Promises on both sides of the split.
+        """
+        logger.trace("split called")
+        # explicitly check that amount of inputs is equal to amount of outputs
+        # note: we check this again in verify_inputs_and_outputs but only if any
+        # outputs are provided at all. To make sure of that before calling
+        # verify_inputs_and_outputs, we check it here.
+        self._verify_equation_balanced(proofs, outputs)
+        # verify spending inputs, outputs, and spending conditions
+        await self.verify_inputs_and_outputs(proofs=proofs, outputs=outputs)
+
+        await self._set_proofs_pending(proofs)
+        try:
+            # Mark proofs as used and prepare new promises
+            async with get_db_connection(self.db) as conn:
+                # we do this in a single db transaction
+                await self._invalidate_proofs(proofs=proofs, conn=conn)
+                promises = await self._generate_promises(outputs, keyset, conn)
+
+        except Exception as e:
+            logger.trace(f"split failed: {e}")
+            raise e
+        finally:
+            # delete proofs from pending list
+            await self._unset_proofs_pending(proofs)
+
+        logger.trace("split successful")
+        return promises
+
+    async def restore(
+        self, outputs: List[BlindedMessage]
+    ) -> Tuple[List[BlindedMessage], List[BlindedSignature]]:
+        signatures: List[BlindedSignature] = []
+        return_outputs: List[BlindedMessage] = []
+        async with self.db.connect() as conn:
+            for output in outputs:
+                logger.trace(f"looking for promise: {output}")
+                promise = await self.crud.get_promise(
+                    b_=output.B_, db=self.db, conn=conn
+                )
+                if promise is not None:
+                    # BEGIN backwards compatibility mints pre `m007_proofs_and_promises_store_id`
+                    # add keyset id to promise if not present only if the current keyset
+                    # is the only one ever used
+                    if not promise.id and len(self.keysets) == 1:
+                        promise.id = self.keyset.id
+                    # END backwards compatibility
+                    signatures.append(promise)
+                    return_outputs.append(output)
+                    logger.trace(f"promise found: {promise}")
+        return return_outputs, signatures
+
+    # ------- BLIND SIGNATURES -------
+
+    async def _generate_promises(
+        self,
+        outputs: List[BlindedMessage],
+        keyset: Optional[MintKeyset] = None,
+        conn: Optional[Connection] = None,
+    ) -> list[BlindedSignature]:
+        """Generates a promises (Blind signatures) for given amount and returns a pair (amount, C').
+
+        Important: When a promises is once created it should be considered issued to the user since the user
+        will always be able to restore promises later through the backup restore endpoint. That means that additional
+        checks in the code that might decide not to return these promises should be avoided once this function is
+        called. Only call this function if the transaction is fully validated!
+
+        Args:
+            B_s (List[BlindedMessage]): Blinded secret (point on curve)
+            keyset (Optional[MintKeyset], optional): Which keyset to use. Private keys will be taken from this keyset.
+                If not given will use the keyset of the first output. Defaults to None.
+            conn: (Optional[Connection], optional): Database connection to reuse. Will create a new one if not given. Defaults to None.
+        Returns:
+            list[BlindedSignature]: Generated BlindedSignatures.
+        """
+        promises: List[
+            Tuple[str, PublicKey, int, PublicKey, PrivateKey, PrivateKey]
+        ] = []
+        for output in outputs:
+            B_ = PublicKey(bytes.fromhex(output.B_), raw=True)
+            keyset = keyset or self.keysets[output.id]
+            if output.id not in self.keysets:
+                raise TransactionError(f"keyset {output.id} not found")
+            if output.id not in [
+                keyset.id,
+                keyset.duplicate_keyset_id,
+            ]:
+                raise TransactionError("keyset id does not match output id")
+            if not keyset.active:
+                raise TransactionError("keyset is not active")
+            keyset_id = output.id
+            logger.trace(f"Generating promise with keyset {keyset_id}.")
+            private_key_amount = keyset.private_keys[output.amount]
+            C_, e, s = b_dhke.step2_bob(B_, private_key_amount)
+            promises.append((keyset_id, B_, output.amount, C_, e, s))
+
+        keyset = keyset or self.keyset
+
+        signatures = []
+        async with get_db_connection(self.db, conn) as conn:
+            for promise in promises:
+                keyset_id, B_, amount, C_, e, s = promise
+                logger.trace(f"crud: _generate_promise storing promise for {amount}")
+                await self.crud.store_promise(
+                    amount=amount,
+                    id=keyset_id,
+                    b_=B_.serialize().hex(),
+                    c_=C_.serialize().hex(),
+                    e=e.serialize(),
+                    s=s.serialize(),
+                    db=self.db,
+                    conn=conn,
+                )
+                logger.trace(f"crud: _generate_promise stored promise for {amount}")
+                signature = BlindedSignature(
+                    id=keyset_id,
+                    amount=amount,
+                    C_=C_.serialize().hex(),
+                    dleq=DLEQ(e=e.serialize(), s=s.serialize()),
+                )
+                signatures.append(signature)
+            return signatures
+
+    # ------- PROOFS -------
+
+    async def load_used_proofs(self) -> None:
+        """Load all used proofs from database."""
+        if not settings.mint_cache_secrets:
+            raise Exception("MINT_CACHE_SECRETS must be set to TRUE")
+        logger.debug("Loading used proofs into memory")
+        spent_proofs_list = await self.crud.get_spent_proofs(db=self.db) or []
+        logger.debug(f"Loaded {len(spent_proofs_list)} used proofs")
+        self.spent_proofs = {p.Y: p for p in spent_proofs_list}
+
+    async def check_proofs_state(self, Ys: List[str]) -> List[ProofState]:
+        """Checks if provided proofs are spend or are pending.
+        Used by wallets to check if their proofs have been redeemed by a receiver or they are still in-flight in a transaction.
+
+        Returns two lists that are in the same order as the provided proofs. Wallet must match the list
+        to the proofs they have provided in order to figure out which proof is spendable or pending
+        and which isn't.
+
+        Args:
+            Ys (List[str]): List of Y's of proofs to check
+
+        Returns:
+            List[bool]: List of which proof is still spendable (True if still spendable, else False)
+            List[bool]: List of which proof are pending (True if pending, else False)
+        """
+        states: List[ProofState] = []
+        proofs_spent = await self._get_proofs_spent(Ys)
+        proofs_pending = await self._get_proofs_pending(Ys)
+        for Y in Ys:
+            if Y not in proofs_spent and Y not in proofs_pending:
+                states.append(ProofState(Y=Y, state=SpentState.unspent))
+            elif Y not in proofs_spent and Y in proofs_pending:
+                states.append(ProofState(Y=Y, state=SpentState.pending))
+            else:
+                states.append(
+                    ProofState(
+                        Y=Y,
+                        state=SpentState.spent,
+                        witness=proofs_spent[Y].witness,
+                    )
+                )
+        return states
+
+    async def _set_proofs_pending(
+        self, proofs: List[Proof], quote_id: Optional[str] = None
+    ) -> None:
+        """If none of the proofs is in the pending table (_validate_proofs_pending), adds proofs to
+        the list of pending proofs or removes them. Used as a mutex for proofs.
+
+        Args:
+            proofs (List[Proof]): Proofs to add to pending table.
+            quote_id (Optional[str]): Melt quote ID. If it is not set, we assume the pending tokens to be from a swap.
+
+        Raises:
+            Exception: At least one proof already in pending table.
+        """
+        # first we check whether these proofs are pending already
+        async with self.proofs_pending_lock:
+            async with self.db.connect() as conn:
+                await self._validate_proofs_pending(proofs, conn)
+                try:
+                    for p in proofs:
+                        await self.crud.set_proof_pending(
+                            proof=p, db=self.db, quote_id=quote_id, conn=conn
+                        )
+                except Exception as e:
+                    logger.error(f"Failed to set proofs pending: {e}")
+                    raise TransactionError("Failed to set proofs pending.")
+
+    async def _unset_proofs_pending(self, proofs: List[Proof]) -> None:
+        """Deletes proofs from pending table.
+
+        Args:
+            proofs (List[Proof]): Proofs to delete.
+        """
+        async with self.proofs_pending_lock:
+            async with self.db.connect() as conn:
+                for p in proofs:
+                    await self.crud.unset_proof_pending(proof=p, db=self.db, conn=conn)
+
+    async def _validate_proofs_pending(
+        self, proofs: List[Proof], conn: Optional[Connection] = None
+    ) -> None:
+        """Checks if any of the provided proofs is in the pending proofs table.
+
+        Args:
+            proofs (List[Proof]): Proofs to check.
+
+        Raises:
+            Exception: At least one of the proofs is in the pending table.
+        """
+        if not (
+            len(
+                await self.crud.get_proofs_pending(
+                    Ys=[p.Y for p in proofs], db=self.db, conn=conn
+                )
+            )
+            == 0
+        ):
+            raise TransactionError("proofs are pending.")