--- conflicted
+++ resolved
@@ -1,9 +1,4 @@
-<<<<<<< HEAD
-import math
-from typing import Dict, List, Literal, Optional, Union
-=======
 from typing import Dict, List, Literal, Optional, Tuple, Union
->>>>>>> f7ad912b
 
 from loguru import logger
 
@@ -24,7 +19,6 @@
     SecretTooLongError,
     TokenAlreadySpentError,
     TransactionError,
-    TransactionNotBalancedError,
     TransactionUnitError,
 )
 from ..core.settings import settings
@@ -272,15 +266,6 @@
         unit = self._verify_units_match(proofs, outs)
         sum_inputs = sum(self._verify_amount(p.amount) for p in proofs)
         sum_outputs = sum(self._verify_amount(p.amount) for p in outs)
-<<<<<<< HEAD
-        fee_per_batch = settings.mint_swap_fee[unit.name].get("fee", 0)
-        batch_size = settings.mint_swap_fee[unit.name].get("batch", 1)
-        fee = math.ceil(len(proofs) / batch_size * fee_per_batch)
-        if not sum_inputs - sum_outputs >= fee:
-            raise TransactionNotBalancedError(
-                f"Inputs and outputs not balanced: {sum_inputs} {unit.name} - {sum_outputs} {unit.name} < {fee} {unit.name} fee"
-            )
-=======
         if not sum_outputs - sum_inputs == 0:
             raise TransactionError("inputs do not have same amount as outputs.")
 
@@ -299,5 +284,4 @@
                 f"no support for method '{method.name}' with unit '{unit.name}'."
             )
 
-        return unit, method
->>>>>>> f7ad912b
+        return unit, method