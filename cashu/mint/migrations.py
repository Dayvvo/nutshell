--- conflicted
+++ resolved
@@ -305,21 +305,6 @@
         await conn.execute(f"DROP TABLE {table_with_schema(db, 'invoices')}")
 
 
-<<<<<<< HEAD
-async def m012_pending_quotes_table(db: Database) -> None:
-    """
-    Store pending quotes.
-    """
-    async with db.connect() as conn:
-        await conn.execute(f"""
-                CREATE TABLE IF NOT EXISTS {table_with_schema(db, 'quotes_pending')} (
-                    quote TEXT NOT NULL,
-
-                    UNIQUE (quote)
-
-                );
-            """)
-=======
 async def m012_keysets_uniqueness_with_seed(db: Database):
     # copy table keysets to keysets_old, create a new table keysets
     # with the same columns but with a unique constraint on (seed, derivation_path)
@@ -407,4 +392,18 @@
             f"ALTER TABLE {table_with_schema(db, 'keysets')} ADD COLUMN"
             " seed_encryption_method TEXT"
         )
->>>>>>> 1de7abf0
+
+
+async def m014_pending_quotes_table(db: Database) -> None:
+    """
+    Store pending quotes.
+    """
+    async with db.connect() as conn:
+        await conn.execute(f"""
+                CREATE TABLE IF NOT EXISTS {table_with_schema(db, 'quotes_pending')} (
+                    quote TEXT NOT NULL,
+
+                    UNIQUE (quote)
+
+                );
+            """)
